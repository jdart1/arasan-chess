--- conflicted
+++ resolved
@@ -31,11 +31,7 @@
         }
         if ($key eq "Result") {
           if ($value ne "\*") {
-<<<<<<< HEAD
-            if ($white =~ m/Arasan 17.5/) {
-=======
             if ($white =~ m/Arasan 18.0/) {
->>>>>>> 96d18960
                 $opponent = $black;
 	    }
             else {
@@ -52,11 +48,7 @@
         } 
         if ($key eq "Result") {
           if ($value ne "\*") {
-<<<<<<< HEAD
-            if ($white =~ m/Arasan 17.5/) {
-=======
             if ($white =~ m/Arasan 18.0/) {
->>>>>>> 96d18960
 		if ($value eq "1-0") {
 		    $win++;
 		}
