// Copyright 1992-2015 by Jon Dart. All Rights Reserved.

#ifndef _SCORING_H
#define _SCORING_H

#include "board.h"
#include "hash.h"

#include <iostream>
using namespace std;

class Scoring
{
    // This class does static evaluation of chess positions.

    public:
		
  enum {Midgame = 0, Endgame = 1};


#include "params.h"

    enum { INVALID_SCORE = -Constants::MATE-1 };

    static void init();

    static void cleanup();

    Scoring();

    ~Scoring();
        
    // evaluate "board" from the perspective of the side to move.
    int evalu8( const Board &board );

    // checks for legal draws plus certain other theoretically
    // draw positions
    static int isDraw(const Board &board);
        
    // checks for draw by repetition (returning repetition count) + 
    // other draw situations as in isDraw above.
    static int isDraw( const Board &board, int &rep_count, int ply);

    static int repetitionDraw( const Board &board );

    static int materialDraw( const Board &board ) {
        return board.materialDraw();
    }

    // Check only for legal draws
    static int isLegalDraw(const Board &board);

    static int theoreticalDraw(const Board &board);

    // Turn a score into a formatted string (mate scores are
    // shown like +Mate6).
    static void printScore( int score, ostream & );

    // Output scores in the format required by the UCI protocol.
    static void printScoreUCI( int score, ostream & );

    static bool mateScore(int score) {
      return score>=Constants::MATE_RANGE || score<=-Constants::MATE_RANGE;
    }

#ifdef EVAL_STATS
    static void clearStats();

    static void showStats(ostream &out);
#endif

    // Try to return a score based on bitbases, INVALID_SCORE if not found
    static int tryBitbase(const Board &board);

    void clearHashTables();

    // return a material score
    int materialScore( const Board &board ) const;

 private:

    static const int PAWN_HASH_SIZE = 16384;
    static const int KING_COVER_HASH_SIZE = 8192;
    static const int ENDGAME_HASH_SIZE = 32768;

    struct CACHE_ALIGN PawnHashEntry {

       hash_t hc;

       struct PawnData {
           Bitboard passers;
           Bitboard opponent_pawn_attacks;
           Bitboard weak_pawns;
	   byte weakopen;
           byte pawn_file_mask;
           byte passer_file_mask;
           byte pad;
           int32 endgame_score, midgame_score;
  	   int w_square_pawns,b_square_pawns;
           int outside;
       } wPawnData, bPawnData;

       const PawnData &pawnData(ColorType side) const {
	 return (side==White) ? wPawnData : bPawnData;
       }
    } pawnHashTable[PAWN_HASH_SIZE];

    struct KingCoverHashEntry {
       uint32 hc;
       int32 cover;
    } kingCoverHashTable[2][KING_COVER_HASH_SIZE];

    struct CACHE_ALIGN EndgameHashEntry {
        // defines one entry in the king/pawn hash table. 128 bytes.
        hash_t hc;                                    // hashcode
        int16 white_king_position, black_king_position;
        int16 white_endgame_pawn_proximity;
        int16 black_endgame_pawn_proximity;
        uint16 w_uncatchable, b_uncatchable;
        int wScore,bScore;
    } endgameHashTable[ENDGAME_HASH_SIZE];

    // The scores for opening, middlegame and endgame
    struct Scores {
      Scores()
      :mid(0), end(0), any(0)
      {
      }
      Scores(const Scores &s)
      :mid(s.mid),end(s.end),any(s.any) {
      }
      int mid, end, any;
      int blend(int materialLevel ) {
<<<<<<< HEAD
          return any + mid*MATERIAL_SCALE[materialLevel]/128 +
             end*(128-MATERIAL_SCALE[materialLevel])/128;
      }
      static const CACHE_ALIGN int MATERIAL_SCALE[32];
      Scores & operator += (const Scores &s) {
          mid += s.mid;
          end += s.end;
          any += s.any;
          return *this;
      }
      const Scores operator + (const Scores &s) const {
          Scores result = *this;
          result += s;
          return result;
=======
        return any + mid*Params::MATERIAL_SCALE[materialLevel]/128 +
          end*(128-Params::MATERIAL_SCALE[materialLevel])/128;
>>>>>>> 96d18960
      }

      int operator == (const Scores &s) const {
        return s.mid == mid && s.end == end && s.any == any;
      }
      int operator != (const Scores &s) const {
        return s.mid != mid || s.end != end || s.any != any;
      }
    };

    template <ColorType side>
     void  positionalScore( const Board &board,
                            const PawnHashEntry &pawnEntry,
                            Scores &scores,
                            Scores &oppScores);

    int adjustMaterialScore(const Board &board, ColorType side) const;

    int adjustMaterialScoreNoPawns(const Board &board, ColorType side) const;

    template <ColorType side>
    void pieceScore(const Board &board,
                   const PawnHashEntry::PawnData &ourPawnData,
		   const PawnHashEntry::PawnData &oppPawnData,
                    int cover, Scores &, Scores &opp_scores,
                    bool early_endgame,
                    bool deep_endgame);

    // compute king cover for King on square 'kp' of color 'side'
    template <ColorType side>
    static int calcCover(const Board &board, Square kp);

    template <ColorType side>
    static int calcCover(const Board &board, int file, int rank);

    template <ColorType side>
    void calcCover(const Board &board, KingCoverHashEntry &cover);

    template <ColorType side>
        int kingCover(const Board &board);

    PawnHashEntry &pawnEntry(const Board &board);

    void calcPawnData(const Board &board, ColorType side,
			   PawnHashEntry::PawnData &entr);

    void evalOutsidePassers(const Board &board,
			    PawnHashEntry &pawnEntry);

    void calcPawnEntry(const Board &board, PawnHashEntry &pawnEntry);

    void pawnScore(const Board &board, ColorType side,
		  const PawnHashEntry::PawnData &oppPawnData, Scores &);

    void calcEndgame(const Board &board, const PawnHashEntry &pawnEntry,
		     EndgameHashEntry *endgameEntry);

    void scoreEndgame(const Board &, EndgameHashEntry *endgameEntry,
		     const PawnHashEntry::PawnData &pawnData, ColorType side,
		     Scores &);

<<<<<<< HEAD
    int kingDistanceScore(const Board &board) const;
=======
    int kingDistanceScore(const Board &) const;
>>>>>>> 96d18960

    template <ColorType side>
    int outpost(const Board &board, Square sq, Square scoreSq, 
                const int scores[64],
                const PawnHashEntry::PawnData &oppPawnData);


};

#endif


<|MERGE_RESOLUTION|>--- conflicted
+++ resolved
@@ -131,25 +131,8 @@
       }
       int mid, end, any;
       int blend(int materialLevel ) {
-<<<<<<< HEAD
-          return any + mid*MATERIAL_SCALE[materialLevel]/128 +
-             end*(128-MATERIAL_SCALE[materialLevel])/128;
-      }
-      static const CACHE_ALIGN int MATERIAL_SCALE[32];
-      Scores & operator += (const Scores &s) {
-          mid += s.mid;
-          end += s.end;
-          any += s.any;
-          return *this;
-      }
-      const Scores operator + (const Scores &s) const {
-          Scores result = *this;
-          result += s;
-          return result;
-=======
         return any + mid*Params::MATERIAL_SCALE[materialLevel]/128 +
           end*(128-Params::MATERIAL_SCALE[materialLevel])/128;
->>>>>>> 96d18960
       }
 
       int operator == (const Scores &s) const {
@@ -211,11 +194,7 @@
 		     const PawnHashEntry::PawnData &pawnData, ColorType side,
 		     Scores &);
 
-<<<<<<< HEAD
-    int kingDistanceScore(const Board &board) const;
-=======
     int kingDistanceScore(const Board &) const;
->>>>>>> 96d18960
 
     template <ColorType side>
     int outpost(const Board &board, Square sq, Square scoreSq, 
