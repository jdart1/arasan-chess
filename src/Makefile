--- conflicted
+++ resolved
@@ -147,22 +147,7 @@
 GTB_OPT := -Ofast $(SSE)
 STB_OPT := -Ofast $(SSE)
 else
-<<<<<<< HEAD
-ifeq "$(GCCOLD)" "0"
-# pre-4.6 gcc options:
-CFLAGS  := -Wall -fno-strict-aliasing -DUSE_INTRINSICS -DUSE_ASM $(CFLAGS)
-OPT	 = -O3 -fno-rtti -fno-enforce-eh-specs $(SSE)
-GTB_OPT := -O3 $(SSE)
-STB_OPT := -O3 $(SSE)
-else
-# really old gcc
-CFLAGS  := -DUSE_INTRINSICS -DUSE_ASM $(CFLAGS)
-OPT	 = -O2
-STB_OPT := -O2
-endif
-=======
 $(error GCC version < 4.7 not supported)
->>>>>>> 2757d2ac
 endif
 
 endif
