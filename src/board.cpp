// Copyright 1994-2012, 2015, 2017-2021 by Jon Dart.  All Rights Reserved.

#include "constant.h"
#include "chess.h"
#include "board.h"
#include "attacks.h"
#include "debug.h"
#include "boardio.h"
#include "bhash.h"
#include "movegen.h"
#include <memory.h>
#include <algorithm>
#include <assert.h>
#include <cctype>
#include <cstddef>
#include <iostream>
#include <unordered_set>

using namespace std;

const Bitboard Board::black_squares(0xaa55aa55aa55aa55ULL);

const Bitboard Board::white_squares(0x55aa55aa55aa55aaULL);

const hash_t rep_codes[3] =
{
    0x194ca2c45c8e7baaULL,
    0x804e48e8e8f5544fULL,
    0xd4767986f0ab49a7ULL
};

static Board *initialBoard = nullptr;

void Board::setupInitialBoard() {
   initialBoard = (Board*)malloc(sizeof(Board));
   static PieceType pieces[] =
   {
      Rook,
      Knight,
      Bishop,
      Queen,
      King,
      Bishop,
      Knight,
      Rook
   };

   initialBoard->side = White;
   initialBoard->state.checkStatus = CheckUnknown;
   for (int i=0;i<64;i++)
   {
      const Square sq(i);
      if (Rank<White>(sq) == 1)
         initialBoard->contents[sq] = MakeWhitePiece( pieces[File(sq)-1]);
      else if (Rank<Black>(sq) == 1)
         initialBoard->contents[sq] = MakeBlackPiece( pieces[File(sq)-1]);
      else if (Rank<White>(sq) == 2)
         initialBoard->contents[sq] = WhitePawn;
      else if (Rank<Black>(sq) == 2)
         initialBoard->contents[sq] = BlackPawn;
      else
         initialBoard->contents[sq] = EmptyPiece;
   }
   initialBoard->state.enPassantSq = InvalidSquare;
   initialBoard->state.castleStatus[White] = initialBoard->state.castleStatus[Black] = CanCastleEitherSide;
   initialBoard->state.moveCount = 0;
   initialBoard->state.movesFromNull = 0;
   initialBoard->repListHead = initialBoard->repList;
   initialBoard->setSecondaryVars();
   *(initialBoard->repListHead)++ = initialBoard->hashCode();
}

void Board::init() {
   if (!initialBoard) {
       setupInitialBoard();
   }
}

void Board::cleanup() {
<<<<<<< HEAD
  delete initialBoard;
=======
   free(reinterpret_cast<void*>(initialBoard));
>>>>>>> b89fe6fd
}

void Board::setSecondaryVars()
{
   int i;

   material[White].clear();
   material[Black].clear();
   pawn_bits[White].clear();
   pawn_bits[Black].clear();
   knight_bits[White].clear();
   knight_bits[Black].clear();
   bishop_bits[White].clear();
   bishop_bits[Black].clear();
   rook_bits[White].clear();
   rook_bits[Black].clear();
   queen_bits[White].clear();
   queen_bits[Black].clear();
   occupied[White].clear();
   occupied[Black].clear();
   allOccupied.clear();
   kingPos[White] = InvalidSquare;
   kingPos[Black] = InvalidSquare;
   for (i=0;i<64;i++)
   {
      Square sq(i);
      if (contents[sq] != EmptyPiece)
      {
         const Piece piece = contents[sq];
         ColorType color = PieceColor(piece);
         occupied[color].set(sq);
         allOccupied.set(sq);
         material[color].addPiece(TypeOfPiece(piece));
         switch (TypeOfPiece(piece))
         {
         case King:
            kingPos[color] = sq;
            break;
         case Pawn:
            pawn_bits[color].set(sq);
            break;
         case Knight:
            knight_bits[color].set(sq);
            break;
         case Bishop:
            bishop_bits[color].set(sq);
            break;
         case Rook:
            rook_bits[color].set(sq);
            break;
         case Queen:
            queen_bits[color].set(sq);
            break;
         default:
            break;
         }
      }
   }
   state.hashCode = BoardHash::hashCode(*this);
   pawnHashCodeW = BoardHash::pawnHash(*this,White);
   pawnHashCodeB = BoardHash::pawnHash(*this,Black);
}

void Board::setCastleStatus( CastleType t, ColorType side )
{
   CastleType old = castleStatus(side);
   state.castleStatus[side] = t;
   if (side == White) {
      state.hashCode ^= w_castle_status[old];
      state.hashCode ^= w_castle_status[t];
   }
   else {
      state.hashCode ^= b_castle_status[old];
      state.hashCode ^= b_castle_status[t];
   }
   state.hashCode = BoardHash::setSideToMove(state.hashCode, sideToMove());
}

void Board::reset()
{
   assert(initialBoard);
   *this = *initialBoard;
}

void Board::makeEmpty() {
   for (Square sq = 0; sq < 64; sq++) contents[sq] = EmptyPiece;
   state.castleStatus[White] = state.castleStatus[Black] = CantCastleEitherSide;
}

Board::Board()
{
   reset();
}

Board::Board(const Board &b)
{
   // Copy all contents except the repetition list
   memcpy(&contents,&b.contents,(uint8_t*)repList-(uint8_t*)&contents);
   // Copy the repetition table
   int rep_entries = (int)(b.repListHead - b.repList);
   ASSERT(rep_entries>=0 && rep_entries<RepListSize);
   if (rep_entries) {
     memcpy(repList,b.repList,sizeof(hash_t)*rep_entries);
   }
   repListHead = repList + rep_entries;
}

Board &Board::operator = (const Board &b)
{
   if (&b != this)
   {
      // Copy all contents except the repetition list
      memcpy(&contents,&b.contents,(uint8_t*)repList-(uint8_t*)&contents);
      // Copy the repetition table
      int rep_entries = (int)(b.repListHead - b.repList);
      if (rep_entries) {
          memcpy(repList,b.repList,sizeof(hash_t)*rep_entries);
      }
      repListHead = repList + rep_entries;
   }
   return *this;
}

Board::~Board()
{
}

#ifdef _DEBUG
const Piece &Board::operator[]( const Square sq ) const
{
   ASSERT(OnBoard(sq));
   return contents[sq];
}
#endif

static inline CastleType UpdateCastleStatusW( CastleType cs, Square sq )
// after a move of or capture of the rook on 'sq', update castle status
// for 'side'
{
   ASSERT(cs<3);
   if (sq == chess::A1) // Queen Rook moved or captured
   {
      if (cs == CanCastleEitherSide)
         return CanCastleKSide;
      else if (cs == CanCastleQSide)
         return CantCastleEitherSide;
   }
   else if (sq == chess::H1) // King Rook moved or captured
   {
      if (cs == CanCastleEitherSide)
         return CanCastleQSide;
      else if (cs == CanCastleKSide)
         return CantCastleEitherSide;
   }
   return cs;
}

static inline CastleType UpdateCastleStatusB(CastleType cs, Square sq)
// after a move of or capture of the rook on 'sq', update castle status
// for 'side'
{
   ASSERT(cs<3);
   if (sq == chess::A8) // Queen Rook moved or captured
   {
      if (cs == CanCastleEitherSide)
         return CanCastleKSide;
      else if (cs == CanCastleQSide)
         return CantCastleEitherSide;
   }
   else if (sq==chess::H8) // King Rook moved or captured
   {
      if (cs == CanCastleEitherSide)
         return CanCastleQSide;
      else if (cs == CanCastleKSide)
         return CantCastleEitherSide;
   }
   return cs;
}

static FORCEINLINE void Xor(hash_t &h,Square sq,Piece piece) {
   h ^= hash_codes[sq][(int)piece];
}

void Board::doNull()
{
   state.checkStatus = CheckUnknown;
   // We can't reset the halfmove counter because we might overwrite
   // existing entries in the repList then. But we keep separate
   // track of how far we are from a null move (idea from Stockfish).
   state.movesFromNull = 0;
   if (state.enPassantSq != InvalidSquare)
   {
       state.hashCode ^= ep_codes[state.enPassantSq];
       state.hashCode ^= ep_codes[0];
   }
   state.enPassantSq = InvalidSquare;
   side = oppositeSide();
   state.hashCode = BoardHash::setSideToMove(state.hashCode,side);
   *repListHead++ = state.hashCode;
   ASSERT(repListHead-repList < (int)RepListSize);
   ASSERT(state.hashCode == BoardHash::hashCode(*this));
}

void Board::doMove( Move move )
{
   ASSERT(!IsNull(move));
   ASSERT(state.hashCode == BoardHash::hashCode(*this));
   state.checkStatus = CheckUnknown;
   ++state.moveCount;
   ++state.movesFromNull;
   if (state.enPassantSq != InvalidSquare)
   {
       state.hashCode ^= ep_codes[state.enPassantSq];
       state.hashCode ^= ep_codes[0];
   }
   Square old_epsq = state.enPassantSq;
   state.enPassantSq = InvalidSquare;

   ASSERT(PieceMoved(move) != Empty);

   const Square start = StartSquare(move);
   const Square dest = DestSquare(move);
   const MoveType moveType = TypeOfMove(move);
   ASSERT(PieceMoved(move) == TypeOfPiece(contents[start]));
#ifdef _DEBUG
   if (Capture(move) != Empty) {
           if (TypeOfMove(move) == EnPassant) {
                   ASSERT(contents[old_epsq] == MakePiece(Pawn,OppositeColor(side)));
           } else {
                   ASSERT(contents[dest] == MakePiece(Capture(move),OppositeColor(side)));
           }
   }
#endif
   if (side == White)
   {
      if (moveType == KCastle)
      {
         state.moveCount = 0;

         // update the hash code
         const Square kp = kingSquare(White);
         Xor(state.hashCode, kp+3, WhiteRook);
         Xor(state.hashCode, kp, WhiteKing);
         Xor(state.hashCode, kp+1, WhiteRook);
         Xor(state.hashCode, kp+2, WhiteKing);
         state.hashCode ^= w_castle_status[(int)state.castleStatus[White]];
         state.hashCode ^= w_castle_status[(int)CantCastleEitherSide];

         const int newkp = kp + 2;
         kingPos[White] = newkp;
         state.castleStatus[White] = CantCastleEitherSide;
         // find old square of rook
         Square oldrooksq = kp + 3;
         Square newrooksq = kp + 1;
         contents[kp] = contents[oldrooksq] = EmptyPiece;
         contents[newrooksq] = WhiteRook;
         contents[newkp] = WhiteKing;
         rook_bits[White].clear(oldrooksq);
         rook_bits[White].set(newrooksq);
         clearAll(White,kp);
         clearAll(White,oldrooksq);
         setAll(White,newkp);
         setAll(White,newrooksq);
      }
      else if (moveType == QCastle)
      {
         state.moveCount = 0;

         // update the hash code
         const Square kp = kingSquare(White);
         Xor(state.hashCode, kp-4, WhiteRook);
         Xor(state.hashCode, kp, WhiteKing);
         Xor(state.hashCode, kp-1, WhiteRook);
         Xor(state.hashCode, kp-2, WhiteKing);
         state.hashCode ^= w_castle_status[(int)state.castleStatus[White]];
         state.hashCode ^= w_castle_status[(int)CantCastleEitherSide];

         const int newkp = kp - 2;
         kingPos[White] = newkp;
         state.castleStatus[White] = CantCastleEitherSide;
         // find old square of rook
         Square oldrooksq = kp - 4;
         Square newrooksq = kp - 1;
         contents[kp] = contents[oldrooksq] = Piece();
         contents[newrooksq] = WhiteRook;
         contents[kp-2] = WhiteKing;
         rook_bits[White].clear(oldrooksq);
         rook_bits[White].set(newrooksq);
         clearAll(White,kp);
         clearAll(White,oldrooksq);
         setAll(White,newkp);
         setAll(White,newrooksq);
      }
      else // not castling
      {
         ASSERT(contents[start] != EmptyPiece);
         const Bitboard bits(Bitboard::mask[start] |
                             Bitboard::mask[dest]);
         Square target = dest; // where we captured
         Piece capture = contents[dest]; // what we captured
         switch (TypeOfPiece(contents[StartSquare(move)])) {
         case Empty: break;
         case Pawn:
            state.moveCount = 0;
            switch (moveType)
            {
            case EnPassant:
               // update hash code
               Xor(state.hashCode, start, WhitePawn);
               Xor(state.hashCode, dest, WhitePawn);
               Xor(pawnHashCodeW, start, WhitePawn);
               Xor(pawnHashCodeW, dest, WhitePawn);
               ASSERT(dest - 8 == old_epsq);
               target = old_epsq;
               capture = BlackPawn;
               contents[dest] = WhitePawn;
               pawn_bits[White].set(dest);
               break;
            case Promotion:
               // update hash code
               Xor(state.hashCode, start, WhitePawn);
               Xor(state.hashCode, dest, MakeWhitePiece(PromoteTo(move)));
               Xor(pawnHashCodeW, start, WhitePawn);
               contents[dest] = MakeWhitePiece(PromoteTo(move));
               material[White].removePawn();
               material[White].addPiece(PromoteTo(move));
               switch (PromoteTo(move))
               {
               case Knight:
                  knight_bits[White].set(dest);
                  break;
               case Bishop:
                  bishop_bits[White].set(dest);
                  break;
               case Rook:
                  rook_bits[White].set(dest);
                  break;
               case Queen:
                  queen_bits[White].set(dest);
                  break;
               default:
                  break;
               }
               break;
            default:
               Xor(state.hashCode, start, WhitePawn );
               Xor(state.hashCode, dest, WhitePawn );
               Xor(pawnHashCodeW, start, WhitePawn);
               Xor(pawnHashCodeW, dest, WhitePawn);
               contents[dest] = WhitePawn;
               if (dest - start == 16) // 2-square pawn advance
               {
                  if (TEST_MASK(Attacks::ep_mask[File(dest)-1][(int)White],pawn_bits[Black])) {
                    state.enPassantSq = dest;
                    state.hashCode ^= ep_codes[0];
                    state.hashCode ^= ep_codes[dest];
                  }
               }
               pawn_bits[White].set(dest);
               break;
            }
            pawn_bits[White].clear(start);
            break;
         case Knight:
            Xor(state.hashCode, start, WhiteKnight);
            Xor(state.hashCode, dest, WhiteKnight);
            contents[dest] = WhiteKnight;
            knight_bits[White].setClear(bits);
            break;
         case Bishop:
            Xor(state.hashCode, start, WhiteBishop);
            Xor(state.hashCode, dest, WhiteBishop);
            contents[dest] = WhiteBishop;
            bishop_bits[White].setClear(bits);
            break;
         case Rook:
            Xor(state.hashCode, start, WhiteRook );
            Xor(state.hashCode, dest, WhiteRook );
            contents[dest] = WhiteRook;
            rook_bits[White].setClear(bits);
            if ((int)state.castleStatus[White]<3) {
               state.hashCode ^= w_castle_status[(int)state.castleStatus[White]];
               state.castleStatus[White] = UpdateCastleStatusW(state.castleStatus[White],start);
               state.hashCode ^= w_castle_status[(int)state.castleStatus[White]];
            }
            break;
         case Queen:
            Xor(state.hashCode, start, WhiteQueen);
            Xor(state.hashCode, dest, WhiteQueen);
            contents[dest] = WhiteQueen;
            queen_bits[White].setClear(bits);
            break;
         case King:
            Xor(state.hashCode, start, WhiteKing );
            Xor(state.hashCode, dest, WhiteKing );
            contents[dest] = WhiteKing;
            kingPos[White] = dest;
            state.hashCode ^= w_castle_status[(int)castleStatus(White)];
            state.hashCode ^= w_castle_status[(int)CantCastleEitherSide];
            state.castleStatus[White] = CantCastleEitherSide;
            break;
         }
         contents[start] = EmptyPiece;
         if (capture != EmptyPiece)
         {
            state.moveCount = 0;
            ASSERT(target != InvalidSquare);
            occupied[Black].clear(target);
            Xor(state.hashCode, target, capture);
            switch (TypeOfPiece(capture))
            {
            case Empty: break;
            case Pawn:
               ASSERT(pawn_bits[Black].isSet(target));
               pawn_bits[Black].clear(target);
               Xor(pawnHashCodeB, target, capture);
               if (moveType == EnPassant)
               {
                  contents[target] = EmptyPiece;
                  clearAll(Black,target);
               }
               material[Black].removePawn();
               break;
            case Rook:
               rook_bits[Black].clear(target);
               material[Black].removePiece(Rook);
               if ((int)state.castleStatus[Black]<3) {
                  state.hashCode ^= b_castle_status[(int)state.castleStatus[Black]];
                  state.castleStatus[Black] = UpdateCastleStatusB(state.castleStatus[Black],dest);
                  state.hashCode ^= b_castle_status[(int)state.castleStatus[Black]];
               }
               break;
            case Knight:
               knight_bits[Black].clear(target);
               material[Black].removePiece(Knight);
               break;
            case Bishop:
               bishop_bits[Black].clear(target);
               material[Black].removePiece(Bishop);
               break;
            case Queen:
               queen_bits[Black].clear(target);
               material[Black].removePiece(Queen);
               break;
            case King:
               ASSERT(0);
               kingPos[Black] = InvalidSquare;
               state.castleStatus[Black] = CantCastleEitherSide;
               material[Black].removePiece(King);
               break;
            default:
               break;
            }
         }
      }
      setAll(White,dest);
      clearAll(White,start);

   }
   else // side == Black
   {
      if (moveType == KCastle)
      {
         state.moveCount = 0;
         const Square kp = kingSquare(Black);

         // update the hash code
         Xor(state.hashCode, kp+3, BlackRook);
         Xor(state.hashCode, kp, BlackKing);
         Xor(state.hashCode, kp+1, BlackRook);
         Xor(state.hashCode, kp+2, BlackKing);
         state.hashCode ^= b_castle_status[(int)state.castleStatus[Black]];
         state.hashCode ^= b_castle_status[(int)CantCastleEitherSide];

         const int newkp = kp + 2;
         kingPos[Black] = newkp;
         state.castleStatus[Black] = CantCastleEitherSide;
         // find old square of rook
         Square oldrooksq = kp + 3;
         Square newrooksq = kp + 1;
         contents[kp] = contents[oldrooksq] = EmptyPiece;
         contents[newrooksq] = BlackRook;
         contents[kp+2] = BlackKing;
         rook_bits[Black].clear(oldrooksq);
         rook_bits[Black].set(newrooksq);
         clearAll(Black,kp);
         clearAll(Black,oldrooksq);
         setAll(Black,newkp);
         setAll(Black,newrooksq);
      }
      else if (moveType == QCastle)
      {
         state.moveCount = 0;
         const Square kp = kingSquare(Black);

         // update the hash code
         Xor(state.hashCode, kp-4, BlackRook);
         Xor(state.hashCode, kp, BlackKing);
         Xor(state.hashCode, kp-1, BlackRook);
         Xor(state.hashCode, kp-2, BlackKing);
         state.hashCode ^= b_castle_status[(int)state.castleStatus[Black]];
         state.hashCode ^= b_castle_status[(int)CantCastleEitherSide];

         const int newkp = kp - 2;
         kingPos[Black] = newkp;
         state.castleStatus[Black] = CantCastleEitherSide;
         // find old square of rook
         Square oldrooksq = kp - 4;
         Square newrooksq = kp - 1;
         contents[kp] = contents[oldrooksq] = EmptyPiece;
         contents[newrooksq] = BlackRook;
         contents[kp-2] = BlackKing;
         rook_bits[Black].clear(oldrooksq);
         rook_bits[Black].set(newrooksq);
         clearAll(Black,kp);
         clearAll(Black,oldrooksq);
         setAll(Black,newkp);
         setAll(Black,newrooksq);
      }
      else // not castling
      {
         ASSERT(contents[start] != EmptyPiece);
         const Bitboard bits(Bitboard::mask[start] |
                           Bitboard::mask[dest]);
         Square target = dest; // where we captured
         Piece capture = contents[dest]; // what we captured
         switch (TypeOfPiece(contents[StartSquare(move)])) {
         case Empty: break;
         case Pawn:
            state.moveCount = 0;
            switch (moveType)
            {
            case EnPassant:
               // update hash code
               Xor(state.hashCode, start, BlackPawn);
               Xor(state.hashCode, dest, BlackPawn);
               Xor(pawnHashCodeB, start, BlackPawn);
               Xor(pawnHashCodeB, dest, BlackPawn);
               ASSERT(dest + 8 == old_epsq);
               target = old_epsq;
               capture = WhitePawn;
               contents[dest] = BlackPawn;
               pawn_bits[Black].set(dest);
               break;
            case Promotion:
               // update hash code
               Xor(state.hashCode, start, BlackPawn);
               Xor(state.hashCode, dest, MakeBlackPiece(PromoteTo(move)));
               Xor(pawnHashCodeB, start, BlackPawn);
               contents[dest] = MakeBlackPiece(PromoteTo(move));
               material[Black].removePawn();
               material[Black].addPiece(PromoteTo(move));
               switch (PromoteTo(move))
               {
               case Knight:
                  knight_bits[Black].set(dest);
                  break;
               case Bishop:
                  bishop_bits[Black].set(dest);
                  break;
               case Rook:
                  rook_bits[Black].set(dest);
                  break;
               case Queen:
                  queen_bits[Black].set(dest);
                  break;
               default:
                  break;
               }
               break;
            default:
               Xor(state.hashCode, start, BlackPawn );
               Xor(state.hashCode, dest, BlackPawn );
               Xor(pawnHashCodeB, start, BlackPawn);
               Xor(pawnHashCodeB, dest, BlackPawn);
               contents[dest] = BlackPawn;
               if (start - dest == 16) // 2-square pawn advance
               {
                  if (TEST_MASK(Attacks::ep_mask[File(dest)-1][(int)Black],pawn_bits[White])) {
                    state.enPassantSq = dest;
                    state.hashCode ^= ep_codes[0];
                    state.hashCode ^= ep_codes[dest];
                  }
               }
               pawn_bits[Black].set(dest);
               break;
            }
            pawn_bits[Black].clear(start);
            break;
         case Knight:
            Xor(state.hashCode, start, BlackKnight);
            Xor(state.hashCode, dest, BlackKnight);
            contents[dest] = BlackKnight;
            knight_bits[Black].setClear(bits);
            break;
         case Bishop:
            Xor(state.hashCode, start, BlackBishop);
            Xor(state.hashCode, dest, BlackBishop);
            contents[dest] = BlackBishop;
            bishop_bits[Black].setClear(bits);
            break;
         case Rook:
            Xor(state.hashCode, start, BlackRook );
            Xor(state.hashCode, dest, BlackRook );
            contents[dest] = BlackRook;
            rook_bits[Black].setClear(bits);
            if ((int)state.castleStatus[Black]<3) {
                state.hashCode ^= b_castle_status[(int)state.castleStatus[Black]];
                state.castleStatus[Black] = UpdateCastleStatusB(state.castleStatus[Black],start);
                state.hashCode ^= b_castle_status[(int)state.castleStatus[Black]];
            }
            break;
         case Queen:
            Xor(state.hashCode, start, BlackQueen);
            Xor(state.hashCode, dest, BlackQueen);
            contents[dest] = BlackQueen;
            queen_bits[Black].setClear(bits);
            break;
         case King:
            Xor(state.hashCode, start, BlackKing );
            Xor(state.hashCode, dest, BlackKing );
            contents[dest] = BlackKing;
            kingPos[Black] = dest;
            state.hashCode ^= b_castle_status[(int)castleStatus(Black)];
            state.hashCode ^= b_castle_status[(int)CantCastleEitherSide];
            state.castleStatus[Black] = CantCastleEitherSide;
            break;
         }
         contents[start] = EmptyPiece;
         if (capture != EmptyPiece)
         {
            state.moveCount = 0;
            ASSERT(OnBoard(target));
            occupied[White].clear(target);
            Xor(state.hashCode, target, capture);
            switch (TypeOfPiece(capture)) {
            case Empty: break;
            case Pawn:
               ASSERT(pawn_bits[White].isSet(target));
               pawn_bits[White].clear(target);
               Xor(pawnHashCodeW, target, capture);
               if (moveType == EnPassant)
               {
                  contents[target] = EmptyPiece;
                  clearAll(White,target);
               }
               material[White].removePawn();
               break;
            case Rook:
               rook_bits[White].clear(target);
               material[White].removePiece(Rook);
               if ((int)state.castleStatus[White]<3) {
                  state.hashCode ^= w_castle_status[(int)state.castleStatus[White]];
                  state.castleStatus[White] = UpdateCastleStatusW(state.castleStatus[White],dest);
                  state.hashCode ^= w_castle_status[(int)state.castleStatus[White]];
               }
               break;
            case Knight:
               knight_bits[White].clear(target);
               material[White].removePiece(Knight);
               break;
            case Bishop:
               bishop_bits[White].clear(target);
               material[White].removePiece(Bishop);
               break;
            case Queen:
               queen_bits[White].clear(target);
               material[White].removePiece(Queen);
               break;
            case King:
               ASSERT(0);
               kingPos[White] = InvalidSquare;
               state.castleStatus[White] = CantCastleEitherSide;
               material[White].removePiece(King);
               break;
            default:
               break;
            }
         }
         setAll(Black,dest);
         clearAll(Black,start);
      }
   }

   // changing side to move so flip those bits
   state.hashCode = BoardHash::setSideToMove(state.hashCode,oppositeSide());
   *repListHead++ = state.hashCode;
   //ASSERT(pawn_hash(White) == BoardHash::pawnHash(*this),White);
   ASSERT(getMaterial(sideToMove()).pawnCount() == (int)pawn_bits[side].bitCount());
   side = oppositeSide();
   ASSERT(getMaterial(sideToMove()).pawnCount() == (int)pawn_bits[side].bitCount());
   allOccupied = occupied[White] | occupied[Black];
   ASSERT(state.hashCode == BoardHash::hashCode(*this));
#if defined(_DEBUG) && defined(FULL_DEBUG)
   // verify correct updating of bitmaps:
   Board copy(*this);
   copy.setSecondaryVars();
   ASSERT(pawn_bits[White] == copy.pawn_bits[White]);
   ASSERT(knight_bits[White] == copy.knight_bits[White]);
   ASSERT(bishop_bits[White] == copy.bishop_bits[White]);
   ASSERT(rook_bits[White] == copy.rook_bits[White]);
   ASSERT(queen_bits[White] == copy.queen_bits[White]);
   ASSERT(occupied[White] == copy.occupied[White]);
   ASSERT(pawn_bits[Black] == copy.pawn_bits[Black]);
   ASSERT(knight_bits[Black] == copy.knight_bits[Black]);
   ASSERT(bishop_bits[Black] == copy.bishop_bits[Black]);
   ASSERT(rook_bits[Black] == copy.rook_bits[Black]);
   ASSERT(queen_bits[Black] == copy.queen_bits[Black]);
   ASSERT(occupied[Black] == copy.occupied[Black]);
   ASSERT(contents[kingPos[White]]==WhiteKing);
   ASSERT(contents[kingPos[Black]]==BlackKing);
   ASSERT(validPiece(contents[start]));
   ASSERT(validPiece(contents[dest]));
#endif
}

hash_t Board::hashCode( Move move ) const
{
   hash_t newHash = state.hashCode;
   if (state.enPassantSq != InvalidSquare)
   {
       newHash ^= ep_codes[state.enPassantSq];
       newHash ^= ep_codes[0];
   }
   const Square start = StartSquare(move);
   const Square dest = DestSquare(move);
   const MoveType moveType = TypeOfMove(move);
   if (side == White)
   {
      if (moveType == KCastle)
      {
         const Square kp = kingSquare(White);
         Xor(newHash, kp+3, WhiteRook);
         Xor(newHash, kp, WhiteKing);
         Xor(newHash, kp+1, WhiteRook);
         Xor(newHash, kp+2, WhiteKing);
         newHash ^= w_castle_status[(int)state.castleStatus[White]];
         newHash ^= w_castle_status[(int)CantCastleEitherSide];
      }
      else if (moveType == QCastle)
      {
         const Square kp = kingSquare(White);
         Xor(newHash, kp-4, WhiteRook);
         Xor(newHash, kp, WhiteKing);
         Xor(newHash, kp-1, WhiteRook);
         Xor(newHash, kp-2, WhiteKing);
         newHash ^= w_castle_status[(int)state.castleStatus[White]];
         newHash ^= w_castle_status[(int)CantCastleEitherSide];
      }
      else // not castling
      {
         Square target = dest; // where we captured
         switch (TypeOfPiece(contents[StartSquare(move)]))
         {
         case Empty: break;
         case Pawn:
            switch (moveType)
            {
            case EnPassant:
               // update hash code
               Xor(newHash, start, WhitePawn);
               Xor(newHash, dest, WhitePawn);
               target = state.enPassantSq;
               break;
            case Promotion:
               // update hash code
               Xor(newHash, start, WhitePawn);
               Xor(newHash, dest, MakeWhitePiece(PromoteTo(move)));
               break;
            default:
               Xor(newHash, start, WhitePawn );
               Xor(newHash, dest, WhitePawn );
               if (start - dest == 16) // 2-square pawn advance
               {
                  if (TEST_MASK(Attacks::ep_mask[File(dest)-1][(int)White],pawn_bits[Black])) {
                    newHash ^= ep_codes[0];
                    newHash ^= ep_codes[dest];
                  }
               }
               break;
            }
            break;
         case Knight:
            Xor(newHash, start, WhiteKnight);
            Xor(newHash, dest, WhiteKnight);
            break;
         case Bishop:
            Xor(newHash, start, WhiteBishop);
            Xor(newHash, dest, WhiteBishop);
            break;
         case Rook:
            Xor(newHash, start, WhiteRook );
            Xor(newHash, dest, WhiteRook );
            if ((int)state.castleStatus[White]<3) {
               newHash ^= w_castle_status[(int)state.castleStatus[White]];
               newHash ^= w_castle_status[(int)UpdateCastleStatusW(state.castleStatus[White],start)];
            }
            break;
         case Queen:
            Xor(newHash, start, WhiteQueen);
            Xor(newHash, dest, WhiteQueen);
            break;
         case King:
            Xor(newHash, start, WhiteKing );
            Xor(newHash, dest, WhiteKing );
            newHash ^= w_castle_status[(int)castleStatus(White)];
            newHash ^= w_castle_status[(int)CantCastleEitherSide];
            break;
         }
         if (Capture(move) != Empty)
         {
            Piece cap = MakeBlackPiece(Capture(move));
            ASSERT(OnBoard(target));
            Xor(newHash, target, cap);
            if (Capture(move) == Rook) {
               if ((int)state.castleStatus[Black]<3) {
                  newHash ^= b_castle_status[(int)state.castleStatus[Black]];
                  newHash ^= b_castle_status[(int)UpdateCastleStatusB(state.castleStatus[Black],dest)];
               }
            }
         }
      }

   }
   else // side == Black
   {
      if (moveType == KCastle)
      {
         const Square kp = kingSquare(Black);
         Xor(newHash, kp+3, BlackRook);
         Xor(newHash, kp, BlackKing);
         Xor(newHash, kp+1, BlackRook);
         Xor(newHash, kp+2, BlackKing);
         newHash ^= b_castle_status[(int)state.castleStatus[Black]];
         newHash ^= b_castle_status[(int)CantCastleEitherSide];
      }
      else if (moveType == QCastle)
      {
         const Square kp = kingSquare(Black);
         Xor(newHash, kp-4, BlackRook);
         Xor(newHash, kp, BlackKing);
         Xor(newHash, kp-1, BlackRook);
         Xor(newHash, kp-2, BlackKing);
         newHash ^= b_castle_status[(int)state.castleStatus[Black]];
         newHash ^= b_castle_status[(int)CantCastleEitherSide];
      }
      else // not castling
      {
         Square target = dest; // where we captured
         switch (TypeOfPiece(contents[StartSquare(move)]))
         {
         case Empty: break;
         case Pawn:
            switch (moveType)
            {
            case EnPassant:
               // update hash code
               Xor(newHash, start, BlackPawn);
               Xor(newHash, dest, BlackPawn);
               target = state.enPassantSq;
               break;
            case Promotion:
               // update hash code
               Xor(newHash, start, BlackPawn);
               Xor(newHash, dest, MakeBlackPiece(PromoteTo(move)));
               break;
            default:
               Xor(newHash, start, BlackPawn );
               Xor(newHash, dest, BlackPawn );
               if (dest - start == 16) // 2-square pawn advance
               {
                  if (TEST_MASK(Attacks::ep_mask[File(dest)-1][(int)Black],pawn_bits[White])) {
                    newHash ^= ep_codes[0];
                    newHash ^= ep_codes[dest];
                  }
               }
               break;
            }
            break;
         case Knight:
            Xor(newHash, start, BlackKnight);
            Xor(newHash, dest, BlackKnight);
            break;
         case Bishop:
            Xor(newHash, start, BlackBishop);
            Xor(newHash, dest, BlackBishop);
            break;
         case Rook:
            Xor(newHash, start, BlackRook );
            Xor(newHash, dest, BlackRook );
            if ((int)state.castleStatus[Black]<3) {
               newHash ^= b_castle_status[(int)state.castleStatus[Black]];
               newHash ^= b_castle_status[(int)UpdateCastleStatusB(state.castleStatus[Black],dest)];
            }
            break;
         case Queen:
            Xor(newHash, start, BlackQueen);
            Xor(newHash, dest, BlackQueen);
            break;
         case King:
            Xor(newHash, start, BlackKing );
            Xor(newHash, dest, BlackKing );
            newHash ^= b_castle_status[(int)castleStatus(Black)];
            newHash ^= b_castle_status[(int)CantCastleEitherSide];
            break;
         }
         if (Capture(move) != Empty)
         {
            Piece cap = MakeWhitePiece(Capture(move));
            ASSERT(OnBoard(target));
            Xor(newHash, target, cap);
            if (Capture(move) == Rook) {
               if ((int)state.castleStatus[White]<3) {
                  newHash ^= w_castle_status[(int)state.castleStatus[White]];
                  newHash ^= w_castle_status[(int)UpdateCastleStatusW(state.castleStatus[White],dest)];
               }
            }
         }

      }
   }

   if (sideToMove() == White)
      newHash |= (hash_t)1;
   else
      newHash &= (hash_t)~1;
   return newHash;
}

void Board::undoCastling(Square kp, Square oldkingsq, Square newrooksq,
                          Square oldrooksq)
{
   contents[kp] = EmptyPiece;
   contents[oldrooksq] = MakePiece(Rook,side);
   contents[newrooksq] = EmptyPiece;
   contents[oldkingsq] = MakePiece(King,side);
   kingPos[side] = oldkingsq;
   rook_bits[side].set(oldrooksq);
   rook_bits[side].clear(newrooksq);

   setAll(side,oldrooksq);
   setAll(side,oldkingsq);
   clearAll(side,kp);
   clearAll(side,newrooksq);
}

void Board::undoMove( Move move, const BoardState &old_state )
{
   side = OppositeColor(side);
   if (!IsNull(move))
   {
      const MoveType moveType = TypeOfMove(move);
      const Square start = StartSquare(move);
      const Square dest = DestSquare(move);
      if (moveType == KCastle)
      {
         Square kp = kingSquare(side);
         Square oldrooksq = kp+1;
         Square newrooksq = kp-1;
         Square oldkingsq = kp-2;
         undoCastling(kp,oldkingsq,newrooksq,oldrooksq);
      }
      else if (moveType == QCastle)
      {
         Square kp = kingSquare(side);
         Square oldrooksq = kp-2;
         Square newrooksq = kp+1;
         Square oldkingsq = kp+2;
         undoCastling(kp,oldkingsq,newrooksq,oldrooksq);
      }
      else if (side == White)
      {
         const Bitboard bits(Bitboard::mask[start] |
                           Bitboard::mask[dest]);
         // not castling
         Square target = dest;
         // fix up start square:
         if (moveType == Promotion || moveType == EnPassant)
         {
            contents[start] = WhitePawn;
         }
         else
         {
            contents[start] = contents[dest];
         }
         setAll(White,start);
         switch (TypeOfPiece(contents[start])) {
         case Empty: break;
         case Pawn:
            Xor(pawnHashCodeW,start,WhitePawn);
            switch (moveType) {
            case Promotion:
               material[White].addPawn();
               material[White].removePiece(PromoteTo(move));
               switch (PromoteTo(move))
               {
               case Knight:
                  knight_bits[White].clear(dest);
                  break;
               case Bishop:
                  bishop_bits[White].clear(dest);
                  break;
               case Rook:
                  rook_bits[White].clear(dest);
                  break;
               case Queen:
                  queen_bits[White].clear(dest);
                  break;
               default:
                  break;
               }
               break;
#ifdef __GNUC__
#pragma GCC diagnostic push
#pragma GCC diagnostic ignored "-Wimplicit-fallthrough"
#endif
            case EnPassant:
               target = dest - 8;
               ASSERT(OnBoard(target));
               ASSERT(contents[target]==EmptyPiece);
               // note: falls through to normal case
            case Normal:
               pawn_bits[White].clear(dest);
               Xor(pawnHashCodeW,dest,WhitePawn);
#ifdef __GNUC__
#pragma GCC diagnostic pop
#endif
            default:
               break;
            }
            pawn_bits[White].set(start);
            break;
         case Knight:
            knight_bits[White].setClear(bits);
            break;
         case Bishop:
            bishop_bits[White].setClear(bits);
            break;
         case Rook:
            rook_bits[White].setClear(bits);
            break;
         case Queen:
            queen_bits[White].setClear(bits);
            break;
         case King:
            kingPos[White] = start;
            break;
         default:
            break;
         }
         // fix up dest square
         clearAll(White,dest);
         contents[dest] = EmptyPiece;
         contents[target] = MakePiece(Capture(move),Black);
         if (Capture(move) != Empty)
         {
            switch (Capture(move))
            {
            case Pawn:
                           ASSERT(!pawn_bits[Black].isSet(target));
               pawn_bits[Black].set(target);
               Xor(pawnHashCodeB,target,BlackPawn);
               material[Black].addPawn();
               break;
            case Knight:
               knight_bits[Black].set(target);
               material[Black].addPiece(Knight);
               break;
            case Bishop:
               bishop_bits[Black].set(target);
               material[Black].addPiece(Bishop);
               break;
            case Rook:
               rook_bits[Black].set(target);
               material[Black].addPiece(Rook);
               break;
            case Queen:
               queen_bits[Black].set(target);
               material[Black].addPiece(Queen);
               break;
            case King:
               kingPos[Black] = target;
               material[Black].addPiece(King);
               break;
            default:
               break;
            }
            setAll(Black,target);
         }
      }
      else // side == Black
      {
         const Bitboard bits(Bitboard::mask[start] |
                           Bitboard::mask[dest]);
         // not castling
         Square target = dest;
         // fix up start square:
         if (moveType == Promotion || moveType == EnPassant)
         {
            contents[start] = BlackPawn;
         }
         else
         {
            contents[start] = contents[dest];
         }
         setAll(Black,start);
         switch (TypeOfPiece(contents[start])) {
         case Empty: break;
         case Pawn:
            Xor(pawnHashCodeB,start,BlackPawn);
            switch (moveType) {
            case Promotion:
            {
               material[Black].addPawn();
               material[Black].removePiece(PromoteTo(move));
               switch (PromoteTo(move))
               {
               case Knight:
                  knight_bits[Black].clear(dest);
                  break;
               case Bishop:
                  bishop_bits[Black].clear(dest);
                  break;
               case Rook:
                  rook_bits[Black].clear(dest);
                  break;
               case Queen:
                  queen_bits[Black].clear(dest);
                  break;
               default:
                  break;
               }
               break;
            }
#ifdef __GNUC__
#pragma GCC diagnostic push
#pragma GCC diagnostic ignored "-Wimplicit-fallthrough"
#endif
            case EnPassant:
               target = dest + 8;
               ASSERT(OnBoard(target));
               ASSERT(contents[target]== EmptyPiece);
               // note: falls through to normal case
            case Normal:
               pawn_bits[Black].clear(dest);
               Xor(pawnHashCodeB,dest,BlackPawn);
               break;
#ifdef __GNUC__
#pragma GCC diagnostic pop
#endif
            default:
               break;
            }
            pawn_bits[Black].set(start);
            break;
         case Knight:
            knight_bits[Black].setClear(bits);
            break;
         case Bishop:
            bishop_bits[Black].setClear(bits);
            break;
         case Rook:
            rook_bits[Black].setClear(bits);
            break;
         case Queen:
            queen_bits[Black].setClear(bits);
            break;
         case King:
            kingPos[Black] = start;
            break;
         default:
            break;
         }
         // fix up dest square
         clearAll(Black,dest);
         contents[dest] = EmptyPiece;
         contents[target] = MakePiece(Capture(move),White);
         if (Capture(move) != Empty)
         {
            switch (Capture(move))
            {
            case Pawn:
                           ASSERT(!pawn_bits[White].isSet(target));
               pawn_bits[White].set(target);
               Xor(pawnHashCodeW,target,WhitePawn);
               material[White].addPawn();
               break;
            case Knight:
               knight_bits[White].set(target);
               material[White].addPiece(Knight);
               break;
            case Bishop:
               bishop_bits[White].set(target);
               material[White].addPiece(Bishop);
               break;
            case Rook:
               rook_bits[White].set(target);
               material[White].addPiece(Rook);
               break;
            case Queen:
               queen_bits[White].set(target);
               material[White].addPiece(Queen);
               break;
            case King:
               kingPos[White] = target;
               material[White].addPiece(King);
               break;
            default:
               break;
            }
            setAll(White,target);
         }
      }
   }
   state = old_state;
   ASSERT(getMaterial(sideToMove()).pawnCount() == (int)pawn_bits[side].bitCount());
   ASSERT(getMaterial(oppositeSide()).pawnCount() == (int)pawn_bits[oppositeSide()].bitCount());

   --repListHead;
   allOccupied = Bitboard(occupied[White] | occupied[Black]);
   ASSERT(state.hashCode == BoardHash::hashCode(*this));
#if defined(_DEBUG) && defined(FULL_DEBUG)
   // verify correct updating of bitmaps:
   Board copy = *this;
   ASSERT(pawn_bits[White] == copy.pawn_bits[White]);
   ASSERT(knight_bits[White] == copy.knight_bits[White]);
   ASSERT(bishop_bits[White] == copy.bishop_bits[White]);
   ASSERT(rook_bits[White] == copy.rook_bits[White]);
   ASSERT(queen_bits[White] == copy.queen_bits[White]);
   ASSERT(occupied[White] == copy.occupied[White]);

   ASSERT(pawn_bits[Black] == copy.pawn_bits[Black]);
   ASSERT(knight_bits[Black] == copy.knight_bits[Black]);
   ASSERT(bishop_bits[Black] == copy.bishop_bits[Black]);
   ASSERT(rook_bits[Black] == copy.rook_bits[Black]);
   ASSERT(queen_bits[Black] == copy.queen_bits[Black]);
   ASSERT(occupied[Black] == copy.occupied[Black]);
   ASSERT(contents[kingPos[White]]==WhiteKing);
   ASSERT(contents[kingPos[Black]]==BlackKing);
   ASSERT(validPiece(contents[StartSquare(move)]));
   ASSERT(validPiece(contents[DestSquare(move)]));
#endif
}

int Board::wouldAttack(Move m,Square target) const {
  Bitboard attacks;
  Square sq = DestSquare(m);
  switch(PieceMoved(m)) {
  case Empty: break;
  case Pawn:
    attacks = Attacks::pawn_attacks[sq][OppositeColor(side)];
    break;
  case Knight:
    attacks = Attacks::knight_attacks[sq];
    break;
  case Bishop:
    attacks = bishopAttacks(sq); break;
  case Rook:
    attacks = rookAttacks(sq); break;
  case Queen:
    attacks = bishopAttacks(sq) | rookAttacks(sq); break;
  case King:
    attacks = Attacks::king_attacks[sq];
    break;
  }
  return attacks.isSet(target);
}

int Board::anyAttacks(const Square sq, ColorType side) const
{
   if (sq == InvalidSquare)
      return 0;
   if (TEST_MASK(Attacks::pawn_attacks[sq][side],pawn_bits[side])) return 1;
   if (TEST_MASK(Attacks::knight_attacks[sq],knight_bits[side])) return 1;
   if (Attacks::king_attacks[sq].isSet(kingSquare(side))) return 1;
   if (TEST_MASK(rook_bits[side] | queen_bits[side],rookAttacks(sq))) return 1;
   if (TEST_MASK(bishop_bits[side] | queen_bits[side],bishopAttacks(sq))) return 1;
   return 0;
}

int Board::anyAttacks(Square sq, ColorType side, Bitboard &source) const
{
   if (sq == InvalidSquare)
      return 0;
   source = Bitboard(Attacks::pawn_attacks[sq][side] & pawn_bits[side]);
   if (!source.isClear()) return 1;
   source = Bitboard(Attacks::knight_attacks[sq] & knight_bits[side]);
   if (!source.isClear()) return 1;
   source = Bitboard((uint64_t)Attacks::king_attacks[sq] & (1ULL<<kingSquare(side)));
   if (!source.isClear()) return 1;
   source = Bitboard((rook_bits[side] | queen_bits[side]) & rookAttacks(sq));
   if (!source.isClear()) return 1;
   source = Bitboard((bishop_bits[side] | queen_bits[side]) & bishopAttacks(sq));
   return !source.isClear();
}

Bitboard Board::allAttacks(ColorType side) const
{
   Square sq;
   Bitboard ret(allPawnAttacks(side));
   Bitboard knights(knight_bits[side]);
   while (knights.iterate(sq)) ret |= Attacks::knight_attacks[sq];
   Bitboard bishops(bishop_bits[side]);
   while (bishops.iterate(sq)) ret |= bishopAttacks(sq);
   Bitboard rooks(rook_bits[side]);
   while (rooks.iterate(sq)) ret |= rookAttacks(sq);
   Bitboard queens(queen_bits[side]);
   while (queens.iterate(sq)) ret |= queenAttacks(sq);
   return ret | Attacks::king_attacks[kingSquare(side)];
}

Bitboard Board::calcAttacks(Square sq, ColorType side) const
{
   ASSERT(sq != InvalidSquare);

   Bitboard retval;

   retval |= (Attacks::pawn_attacks[sq][side] & pawn_bits[side]);
   retval |= (Attacks::knight_attacks[sq] & knight_bits[side]);
   retval |= (Attacks::king_attacks[sq] & ((uint64_t)1<<kingSquare(side)));
   retval |= (rookAttacks(sq) & (rook_bits[side] | queen_bits[side]));
   retval |= (bishopAttacks(sq) & (bishop_bits[side] | queen_bits[side]));

   return retval;
}

Bitboard Board::calcBlocks(Square sq, ColorType side) const
{
   ASSERT(sq != InvalidSquare);

   Bitboard retval;

   if (side == Black)
   {
       Square origin = sq-8;
       if (OnBoard(origin) && contents[origin] == BlackPawn)
          retval.set(origin);
       if (Rank<Black>(sq) == 4 && contents[origin] == EmptyPiece &&
           contents[origin - 8] == BlackPawn)
          retval.set(origin - 8);
   }
   else
   {
       Square origin = sq+8;
       if (OnBoard(origin) && contents[origin] == WhitePawn)
          retval.set(origin);
       if (Rank<White>(sq) == 4 && contents[origin] == EmptyPiece &&
          contents[origin + 8] == WhitePawn)
          retval.set(origin + 8);
   }

   retval |= (Attacks::knight_attacks[sq] & knight_bits[side]);
   retval |= (rookAttacks(sq) & (rook_bits[side] | queen_bits[side]));
   retval |= (bishopAttacks(sq) & (bishop_bits[side] | queen_bits[side]));

   return retval;
}


Square Board::getDirectionalAttack(Square sq, int dir, ColorType side) const {
   Square attacker;
   switch (dir)
   {
   case 1:
      attacker = Bitboard(rankAttacksRight(sq) & allOccupied).firstOne();
      if (attacker == InvalidSquare ||
          (!Bitboard(rook_bits[side] | queen_bits[side]).isSet(attacker))) {
         return InvalidSquare;
      }
      else {
         return attacker;
      }
      break;
   case -1:
      attacker = Bitboard(rankAttacksLeft(sq) & allOccupied).lastOne();
      if (attacker == InvalidSquare ||
          (!Bitboard(rook_bits[side] | queen_bits[side]).isSet(attacker))) {
         return InvalidSquare;
      }
      else {
         return attacker;
      }
      break;
   case 8:
      attacker = Bitboard(fileAttacksUp(sq) & allOccupied).firstOne();
      if (attacker == InvalidSquare ||
          (!Bitboard(rook_bits[side] | queen_bits[side]).isSet(attacker))) {
         return InvalidSquare;
      }
      else {
         return attacker;
      }
      break;
   case -8:
      attacker = Bitboard(fileAttacksDown(sq) & allOccupied).lastOne();
      if (attacker == InvalidSquare ||
          (!Bitboard(rook_bits[side] | queen_bits[side]).isSet(attacker))) {
         return InvalidSquare;
      }
      else {
         return attacker;
      }
      break;
   case 7:
      attacker = Bitboard(diagAttacksA8Upper(sq) & allOccupied).lastOne();
      if (attacker == InvalidSquare ||
          (!Bitboard(bishop_bits[side] | queen_bits[side]).isSet(attacker))) {
         return InvalidSquare;
      }
      else {
         return attacker;
      }
      break;
   case -7:
      attacker = Bitboard(diagAttacksA8Lower(sq) & allOccupied).firstOne();
      if (attacker == InvalidSquare ||
          (!Bitboard(bishop_bits[side] | queen_bits[side]).isSet(attacker))) {
         return InvalidSquare;
      }
      else {
         return attacker;
      }
      break;
   case 9:
      attacker = Bitboard(diagAttacksA1Upper(sq) & allOccupied).firstOne();
      if (attacker == InvalidSquare ||
          (!Bitboard(bishop_bits[side] | queen_bits[side]).isSet(attacker))) {
         return InvalidSquare;
      }
      else {
         return attacker;
      }
      break;
   case -9:
      attacker = Bitboard(diagAttacksA1Lower(sq) & allOccupied).lastOne();
      if (attacker == InvalidSquare ||
          (!Bitboard(bishop_bits[side] | queen_bits[side]).isSet(attacker))) {
         return InvalidSquare;
      }
      else {
         return attacker;
      }
      break;
   default:
      return InvalidSquare;
   }
}

Bitboard Board::allPawnAttacks(ColorType side, Bitboard pawns) const
{
   if (side == Black)
   {
      Bitboard pawns2(pawns);
      pawns.shr(7);
      pawns &= Bitboard(~0x0101010101010101ULL);
      pawns2.shr(9);
      pawns2 &= Bitboard(~0x8080808080808080ULL);
      return (pawns | pawns2);
   }
   else
   {
      Bitboard pawns2(pawns);
      pawns.shl(7);
      pawns &= Bitboard(~0x8080808080808080ULL);
      pawns2.shl(9);
      pawns2 &= Bitboard(~0x0101010101010101ULL);
      return (pawns | pawns2);
   }
}

const Bitboard Board::rookAttacks(Square sq,ColorType side) const {
   Board &b = (Board&)*this;
   b.allOccupied &= ~(rook_bits[side] | queen_bits[side]);
   Bitboard attacks(rookAttacks(sq));
   b.allOccupied |= (rook_bits[side] | queen_bits[side]);
   return attacks;
}

const Bitboard Board::bishopAttacks(Square sq,ColorType side) const {
   Board &b = (Board&)*this;
   b.allOccupied &= ~(queen_bits[side] | bishop_bits[side]);
   Bitboard attacks(bishopAttacks(sq));
   b.allOccupied |= (queen_bits[side] | bishop_bits[side]);
   return attacks;
}

CheckStatusType Board::getCheckStatus() const
{
   if (anyAttacks(kingSquare(sideToMove()),oppositeSide()))
   {
      // This is a const function, but we cache its result
      Board &b = (Board&)*this;
      b.state.checkStatus = InCheck;
   }
   else
   {
      // This is a const function, but we cache its result
      Board &b = (Board&)*this;
      b.state.checkStatus = NotInCheck;
   }
   return state.checkStatus;
}

// This variant of CheckStatus sees if the last move made
// delivered check. It is generally faster than checkStatus
// with no param, because we can use the last move information
// to avoid calling anyAttacks, in many cases.
CheckStatusType Board::checkStatus(Move lastMove) const {
   if (state.checkStatus != CheckUnknown) {
      return state.checkStatus;
   }
   if (IsNull(lastMove)) {
      return checkStatus();
   }
   Square kp = kingPos[side];
   Square checker = DestSquare(lastMove);
   int d = Attacks::directions[checker][kp];
   Board &b = (Board&)*this;
   switch(PieceMoved(lastMove)) {
   case Pawn: {
      if (TypeOfMove(lastMove) != Normal)
         return checkStatus();
      if (Attacks::pawn_attacks[kp][oppositeSide()].isSet(checker)) {
         b.state.checkStatus = InCheck;
      }
      else if (Attacks::directions[kp][StartSquare(lastMove)] == 0) {
         b.state.checkStatus = NotInCheck;
      }
      if (state.checkStatus == CheckUnknown)
         return checkStatus();
      else
         return state.checkStatus;
   }
   case Rook:
      switch(d) {
      case 1:
      case -1:
      case 8:
      case -8:
         if (clear(checker,kp)) {
            b.state.checkStatus = InCheck;
         }
      default:
         break;
      }
      if (state.checkStatus == CheckUnknown) {
         // check for discovered attack
         if (discAttackDiag(StartSquare(lastMove),kp,oppositeSide())) {
            b.state.checkStatus = InCheck;
         }
         else {
            b.state.checkStatus = NotInCheck;
         }
      }
      break;
   case Bishop:
      switch(d) {
      case 7:
      case -7:
      case 9:
      case -9:
         if (clear(checker,kp)) {
            b.state.checkStatus = InCheck;
         }
      default:
         break;
      }
      if (state.checkStatus == CheckUnknown) {
         // check for discovered attack
         if (discAttackRankFile(StartSquare(lastMove),kp,oppositeSide())) {
            b.state.checkStatus = InCheck;
         }
         else {
            b.state.checkStatus = NotInCheck;
         }
      }
      break;
   case Knight:
      if (Attacks::knight_attacks[checker].isSet(kp)) {
         b.state.checkStatus = InCheck;
      }
      else {
         if (state.checkStatus == CheckUnknown) {
            // check for discovered attack
            if (discAttack(StartSquare(lastMove),kp,oppositeSide())) {
               b.state.checkStatus = InCheck;
            }
            else {
               b.state.checkStatus = NotInCheck;
            }
         }
      }
      break;
   case Queen:
      if (d && clear(checker,kp)) {
         b.state.checkStatus = InCheck;
      } else {
         b.state.checkStatus = NotInCheck;
      }
      break;
   case King:
      if (TypeOfMove(lastMove) != Normal) /* castling */
         return checkStatus();
      if (Attacks::king_attacks[checker].isSet(kp)) {
         b.state.checkStatus = InCheck;
         return InCheck;
      }
      else if (Attacks::directions[StartSquare(lastMove)][kp] == 0) {
         b.state.checkStatus = NotInCheck;
         return NotInCheck;
      }
      else {
         if (discAttack(StartSquare(lastMove),kp,oppositeSide())) {
            b.state.checkStatus = InCheck;
         }
         else {
            b.state.checkStatus = NotInCheck;
         }
      }
      break;
   default:
      break;
   } // end switch
   return checkStatus();
}


CheckStatusType Board::wouldCheck(Move lastMove) const {
   Square kp = kingPos[oppositeSide()];
   const Square checker = DestSquare(lastMove);
   // check for discovered check first
   if (isPinned(oppositeSide(),lastMove)) return InCheck;
   switch(PieceMoved(lastMove)) {
      case Pawn: {
          switch (TypeOfMove(lastMove)) {
          case EnPassant:
             if (Attacks::pawn_attacks[kp][sideToMove()].isSet(checker)) {
                 return InCheck;
             }
             return CheckUnknown;
          case Promotion:
             // see if the promoted to piece would check the King:
             switch(PromoteTo(lastMove)) {
             case Knight:
                 return Attacks::knight_attacks[checker].isSet(kp) ?
                 InCheck : NotInCheck;
             case Bishop: {
                 const int d = (int)Attacks::directions[checker][kp];
                 if (std::abs(d) == 7 || std::abs(d) == 9) {
                     Board &b = (Board&)*this;
                     b.allOccupied.clear(StartSquare(lastMove));
                     int in_check = bishopAttacks(checker).isSet(kp);
                     b.allOccupied.set(StartSquare(lastMove));
                     return in_check ? InCheck : NotInCheck;
                 } else {
                     return NotInCheck;
                 }
             }
             break;
             case Rook: {
                 const int d = (int)Attacks::directions[checker][kp];
                 if (std::abs(d) == 1 || std::abs(d) == 8) {
                     Board &b = (Board&)*this;
                     b.allOccupied.clear(StartSquare(lastMove));
                     int in_check = rookAttacks(checker).isSet(kp);
                     b.allOccupied.set(StartSquare(lastMove));
                     return in_check ? InCheck : NotInCheck;
                 }
                 else {
                     return NotInCheck;
                 }
             }
             case Queen: {
                 const int d = (int)Attacks::directions[checker][kp];
                 if (d) {
                     Board &b = (Board&)*this;
                     b.allOccupied.clear(StartSquare(lastMove));
                     int in_check = queenAttacks(checker).isSet(kp);
                     b.allOccupied.set(StartSquare(lastMove));
                     return in_check ? InCheck : NotInCheck;
                 } else {
                     return NotInCheck;
                 }
             }
             default:
              break;
             }
             break;
          case Normal: {
             if (Attacks::pawn_attacks[kp][sideToMove()].isSet(checker)) {
                 return InCheck;
             } else {
                 return NotInCheck;
             }
          }
          case KCastle:
          case QCastle:
          break;
          }
      }
      break;
      case Knight:
        if (Attacks::knight_attacks[checker].isSet(kp)) {
           return InCheck;
        } else {
           return NotInCheck;
        }
      case King: {
          if (TypeOfMove(lastMove) != Normal) {
             return CheckUnknown;
          } else if (Attacks::king_attacks[DestSquare(lastMove)].isSet(kp)) {
             return InCheck;
          } else {
             return NotInCheck;
          }
       }
       case Bishop: {
          const int d = (int)Attacks::directions[checker][kp];
          switch(d) {
            case 7:
            case -7:
            case 9:
            case -9:
               return ((Attacks::betweenSquares[checker][kp] & allOccupied) ? NotInCheck : InCheck);
            default:
              break;
          }
          break;
       }
       case Rook: {
          const int d = (int)Attacks::directions[checker][kp];
          switch(d) {
            case 1:
            case -1:
            case 8:
            case -8:
            return ((Attacks::betweenSquares[checker][kp] & allOccupied) ? NotInCheck : InCheck);

            default:
              break;
          }
          break;
        }
        case Queen:
          return clear(checker,kp) ? InCheck : NotInCheck;
        default:
         break;
   }
   return NotInCheck;
}

int Board::wasLegal(Move lastMove, bool evasion) const {
    if (IsNull(lastMove)) return 1;
    Square kp = kingSquare(oppositeSide());
    if (evasion) {
        if (GetPhase(lastMove) == MoveGenerator::HASH_MOVE_PHASE) {
            // Ensure that the hash move does actually evade check
            return !anyAttacks(kp,sideToMove());
        } else {
            // Non-hash move legality is ensured by move generator.
            return 1;
        }
    }
    switch (TypeOfMove(lastMove)) {
       case QCastle:
       case KCastle:
         return 1; // checked for legality in move generator
       case EnPassant:
         return !anyAttacks(kp,sideToMove());
       default:
         break;
    }
    return !anyAttacks(kp,sideToMove());
}


// True if moving from 'source' to 'dest' uncovers an attack by 'side' on
// 'target'
int Board::discoversAttack(Square source, Square dest, Square target, ColorType side) const
{
   ASSERT(OnBoard(source));
   ASSERT(OnBoard(dest));
   ASSERT(OnBoard(target));
   const int dir = Attacks::directions[source][target];
   // check that source is in a line to the King
   if (dir == 0) return 0;
   const int dir2 =  Attacks::directions[dest][target];
   // check for movement in direction of possible pin. Also exit
   // here if path is not clear to the King
   if (std::abs(dir) == std::abs(dir2) ||
       (Attacks::betweenSquares[source][target] & allOccupied)) return 0;

   Square attackSq = getDirectionalAttack(source,-dir,side);
   if (attackSq != InvalidSquare ) {
      // pinned if path is clear from attackSq to source
      return Bitboard(Attacks::betweenSquares[attackSq][source] & allOccupied).isClear();
   } else {
      return 0;
   }
}

static void set_bad( istream &i )
{
   i.clear( ios::badbit | i.rdstate() );
}

int Board::repCount(int target) const noexcept
{
    int entries = std::min<int>(state.movesFromNull,state.moveCount) - 2;
    if (entries <= 0) return 0;
    hash_t to_match = hashCode();
    int count = 0;
    for (hash_t *repList=repListHead-3;
       entries>=0;
       repList-=2,entries-=2)
    {
      if (*repList == to_match)
      {
         count++;
         if (count >= target)
         {
            return count;
         }
      }
   }
   return count;
}

bool Board::anyRep() const noexcept
{
   int entries = state.moveCount;
   // If only 2 entries side to move is different so the
   // hash codes cannot match:
   if (entries < 3) return 0;
   unordered_set<hash_t> codes;
   for (hash_t *repList=repListHead-1;
      entries>0;
      repList--,entries--) {
      if (!codes.emplace(*repList).second) {
         return 1;
      }
   }
   return 0;
}

bool Board::fiftyMoveDraw() const noexcept {
   // check the 50 move rule
   if (state.moveCount >= 100) {
      if (checkStatus() == InCheck) {

         // must verify side to move is not checkmated
         MoveGenerator mg(*this);
         Move moves[Constants::MaxMoves];
         return(mg.generateAllMoves(moves, 0) > 0);
      }
      else {
         return true;
      }
   }
   return false;
}

Bitboard Board::getPinned(Square ksq, ColorType pinnerSide, ColorType pinnedSide) const {
    // Same algorithm as Stockfish: get potential pinners then
    // determine which are actually pinning.
    Bitboard pinners( ((rook_bits[pinnerSide] | queen_bits[pinnerSide]) &
                 Attacks::rank_file_mask[ksq]) |
                ((bishop_bits[pinnerSide] | queen_bits[pinnerSide]) &
                 Attacks::diag_mask[ksq]));
    Square pinner;
    Bitboard result;
    while (pinners.iterate(pinner)) {
        Bitboard b;
        between(ksq, pinner, b);
        b &= allOccupied;
        if (b.singleBitSet()) {
            // Only one piece between "pinner" and King. See if it is
            // the correct color.
            result |= (b & occupied[pinnedSide]);
        }
    }
    return result;
}

bool Board::materialDraw() const noexcept {
    // check for insufficient material per FIDE Rules of Chess
    const Material &mat1 = getMaterial(White);
    const Material &mat2 = getMaterial(Black);
    if (mat1.pawnCount() || mat2.pawnCount()) {
        return false;
    }
    if ((mat1.kingOnly() || mat1.infobits() == Material::KB || mat1.infobits() == Material::KN) &&
        (mat2.kingOnly() || mat2.infobits() == Material::KB || mat2.infobits() == Material::KN)) {
        if (mat1.kingOnly() || mat2.kingOnly()) {
            // K vs K, or K vs KN, or K vs KB
            return true;
        }
        else if (mat1.infobits() == Material::KB && mat2.infobits() == Material::KB) {
            // drawn if same-color bishops
            if (TEST_MASK(bishop_bits[White],black_squares))
                return TEST_MASK(bishop_bits[Black],black_squares);
            else if (TEST_MASK(bishop_bits[White],white_squares))
                return TEST_MASK(bishop_bits[Black],white_squares);
        }
    }
    return false;
}

void Board::flip() {
   for (int i=0;i<4;i++) {
     for (int j=0;j<8;j++) {
        Piece tmp = contents[i*8+j];
        tmp = MakePiece(TypeOfPiece(tmp),OppositeColor(PieceColor(tmp)));
        Piece tmp2 = contents[(7-i)*8+j];
        tmp2 = MakePiece(TypeOfPiece(tmp2),OppositeColor(PieceColor(tmp2)));
        contents[i*8+j] = tmp2;
        contents[(7-i)*8+j] = tmp;
        if (i*8+j == state.enPassantSq) {
            state.enPassantSq = (7-i)*8+j;
        } else if ((7-i)*8+j == state.enPassantSq) {
            state.enPassantSq = i*8+j;
        }
     }
   }
   CastleType tmp = state.castleStatus[White];
   state.castleStatus[White] = state.castleStatus[Black];
   state.castleStatus[Black] = tmp;
   side = OppositeColor(side);
   setSecondaryVars();
}

istream & operator >> (istream &i, Board &board)
{
   // read in a board position in Forsythe-Edwards (FEN) notation.
   stringstream buf;
   char c = '\0';

   // skip leading spaces/newlines
   i >> c;

   if (i.bad() || i.eof()) return i;

   i.putback(c);

   int fields = 0;
   // read only the required 4 fields that are part of FEN:
   // leave any remaining text such as EPD operators unread.
   while (i.good() && !i.eof() && fields < 4) {
      if (!i.get(c) || c == '\n') break;
      buf << c;
      if (isspace(c))
         fields++;
   }

   if (i.fail())
      return i;

   if (!BoardIO::readFEN(board, buf.str())) {
       set_bad(i);
   }
   // Simple sanity check
   else if (board.kingSquare(White) == InvalidSquare ||
       board.kingSquare(Black) == InvalidSquare) {
      set_bad(i);
   }

   return i;
}

ostream & operator << (ostream &o, const Board &board)
{
   BoardIO::writeFEN(board,o,1);
   return o;
}

int Board::discAttackDiag(Square sq, Square ksq, ColorType side) const {
    Bitboard mask(Attacks::diag_mask[ksq]);
    if (mask.isSet(sq)) {
        Bitboard attackers((bishop_bits[side] | queen_bits[side]) & mask);
        Square attacker;
        while (attackers.iterate(attacker)) {
            if (clear(attacker,ksq)) {
                return 1;
            }
        }
    }
    return 0;
}

int Board::discAttackRankFile(Square sq, Square ksq, ColorType side) const {
    Bitboard mask(Attacks::rank_file_mask[ksq]);
    if (mask.isSet(sq)) {
        Bitboard attackers((rook_bits[side] | queen_bits[side]) & mask);
        Square attacker;
        while (attackers.iterate(attacker)) {
            if (clear(attacker,ksq)) {
                return 1;
            }
        }
    }
    return 0;
}

int Board::discAttack(Square sq, Square ksq, ColorType side) const {
    return discAttackRankFile(sq, ksq, side) ||
        discAttackDiag(sq,ksq,side);
}<|MERGE_RESOLUTION|>--- conflicted
+++ resolved
@@ -77,11 +77,7 @@
 }
 
 void Board::cleanup() {
-<<<<<<< HEAD
-  delete initialBoard;
-=======
    free(reinterpret_cast<void*>(initialBoard));
->>>>>>> b89fe6fd
 }
 
 void Board::setSecondaryVars()
