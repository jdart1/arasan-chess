// Copyright 1987-2014 by Jon Dart.  All Rights Reserved.

#include "search.h"
#include "globals.h"
#include "notation.h"
#include "movegen.h"
#include "util.h"
#include "hash.h"
#include "refut.h"
#include "see.h"
#ifdef GAVIOTA_TBS
#include "gtb.h"
#endif
#ifdef NALIMOV_TBS
#include "tbprobe.h"
#endif
#include "legal.h"
#include "history.h"
#ifndef _WIN32
#include <errno.h>
#endif

#include <cmath>
#include <iomanip>
#include <list>
#include <vector>

#ifdef UCI_LOG
#include <fstream>
extern fstream ucilog;
#endif

static const int ASPIRATION_WINDOW[] =
    {(int)(0.375*PAWN_VALUE), 
     (int)(0.75*PAWN_VALUE),
     (int)(1.5*PAWN_VALUE), 
     (int)(3.0*PAWN_VALUE),
     (int)(6.0*PAWN_VALUE),
      Constants::MATE};
static const int ASPIRATION_WINDOW_STEPS = 6;

#define VERIFY_NULL_SEARCH
#define STATIC_NULL_PRUNING
#define RAZORING
#define HELPFUL_MASTER

static const int FUTILITY_DEPTH = 3*DEPTH_INCREMENT;
static const int SEE_PRUNING_DEPTH = int(1.5*DEPTH_INCREMENT);
static const int PV_CHECK_EXTENSION = 3*DEPTH_INCREMENT/4;
static const int NONPV_CHECK_EXTENSION = DEPTH_INCREMENT/2;
static const int FORCED_EXTENSION = DEPTH_INCREMENT;
static const int PAWN_PUSH_EXTENSION = DEPTH_INCREMENT;
static const int CAPTURE_EXTENSION = DEPTH_INCREMENT/2;
static const int LMR_DEPTH = int(2.5*DEPTH_INCREMENT);
static const int EASY_THRESHOLD = 2*PAWN_VALUE;
static const double LMR_BASE = 0.3;
static const double LMR_NON_PV = 2.0;
static const double LMR_PV = 3.5;
static const int LMR_RESERVE = 1;

static int CACHE_ALIGN LMR_REDUCTION[2][64][64];

static const int LMP_DEPTH=10;

static const int LMP_MOVE_COUNT[11] = {1, 3, 5, 9, 15, 23, 33, 45, 59, 75, 93
};

static const int FUTILITY_MARGIN[4] =
   {(int)1.46*PAWN_VALUE,
    (int)2.46*PAWN_VALUE,
    (int)3.96*PAWN_VALUE,
    (int)5.96*PAWN_VALUE
   };

static const int STATIC_NULL_MARGIN[16] = {
    (int)1.37*PAWN_VALUE,
    (int)1.37*PAWN_VALUE,
    (int)1.43*PAWN_VALUE,
    (int)1.72*PAWN_VALUE,
    (int)2.02*PAWN_VALUE,
    (int)2.31*PAWN_VALUE,
    (int)2.60*PAWN_VALUE,
    (int)2.89*PAWN_VALUE,
    (int)3.19*PAWN_VALUE,
    (int)3.69*PAWN_VALUE,
    (int)4.20*PAWN_VALUE,
    (int)4.70*PAWN_VALUE,
    (int)5.21*PAWN_VALUE,
    (int)9.54*PAWN_VALUE,
    (int)9.62*PAWN_VALUE,
    (int)9.70*PAWN_VALUE};

static const int QSEARCH_FORWARD_PRUNE_MARGIN = int(0.6*PAWN_VALUE);

// global vars are updated only once this many nodes (to minimize
// thread contention for global memory):
static const int NODE_ACCUM_THRESHOLD = 16;

static const int SAMPLE_INTERVAL = 10000/NODE_ACCUM_THRESHOLD;

static int Time_Check_Interval;

static unsigned last_time = 0;

static const int Illegal = Scoring::INVALID_SCORE;
static const int PRUNE = -Constants::MATE;

static FORCEINLINE int calcGain(const Board &board, Move move) {
    int gain = Gain(move);
    if (Capture(move) == Pawn && Rank(DestSquare(move),board.oppositeSide()) == 7) {
       gain += PAWN_VALUE/2;
    }
    if (PieceMoved(move) == Pawn && Rank(DestSquare(move),board.sideToMove()) == 7) {             
       gain += PAWN_VALUE/2;
    }
    return gain;
}

static void setCheckStatus(Board &board, CheckStatusType s)
{
   if (s != CheckUnknown) {
      // Here we take advantage of the fact that if we know the
      // check status before the move, we can set it in the board
      // structure after the move and avoid another calculation.
      board.setCheckStatus(s);
   }
}

SearchController::SearchController()
  : post_function(NULL),
    terminate_function(NULL),
    age(1),
    talkLevel(Silent),
    stopped(false),
    ratingDiff(0),
    ratingFactor(0),
    active(false) {

#ifdef SMP_STATS
    sample_counter = SAMPLE_INTERVAL;
#endif
    LockInit(split_calc_lock);
    pool = new ThreadPool(this,options.search.ncpus);
    ThreadInfo *ti = pool->mainThread();
    ti->state = ThreadInfo::Working;
    rootSearch = (RootSearch*)ti->work;
    for (int d = 0; d < 64; d++) {
      for (int moves= 0; moves < 64; moves++) {
        LMR_REDUCTION[0][d][moves] = 
           LMR_REDUCTION[1][d][moves] = 0;
        if (d >= 2 && moves > 0) {
           // Formula similar to Protector & Toga. Tuned Sept. 2014.
           double f = LMR_BASE + log((double)d) * log((double)moves);
           double reduction[2] = {f/LMR_NON_PV, f/LMR_PV};
           for (int i = 0; i < 2; i++) {
              int r = int(reduction[i]*DEPTH_INCREMENT + 0.5);
              // do not reduce into the q-search
              if (r > (d*DEPTH_INCREMENT-LMR_RESERVE)) {
                 r = (d*DEPTH_INCREMENT-LMR_RESERVE);
              }
              if (r < DEPTH_INCREMENT) r = 0;
              LMR_REDUCTION[i][d][moves] = r;
           }
        }
      }
    }
/*
    for (int i = 0; i < 64; i++) {
      cout << "--- i=" << i << endl;
      for (int m=0; m<64; m++) {
      cout << m << " " << LMR_REDUCTION[0][i][m] << ' ' << LMR_REDUCTION[1][i][m] << endl;
      }
    }
*/
    hashTable.initHash((size_t)(options.search.hash_table_size));
}

SearchController::~SearchController() {
   delete pool;
   hashTable.freeHash();
   LockDestroy(split_calc_lock);
}

void SearchController::terminateNow() {
    if (talkLevel == Trace)
        cout << "# terminating search (controller)" << endl;
    stopAllThreads();
}

Move SearchController::findBestMove(
   const Board &board,
   SearchType srcType,
   int time_limit,
   int xtra_time,
   int ply_limit,
   int background,
   int isUCI,
   Statistics &stat_buf,
   TalkLevel t)
{
    active = true;
    explicit_excludes = 0;
    Move excludes[Constants::MaxMoves];
    Move result = findBestMove(board,srcType,time_limit,xtra_time,ply_limit,
                        background, isUCI, stat_buf, t, excludes, 0);
    active = false;
    return result;
}


Move SearchController::findBestMove(
   const Board &board,
   SearchType srcType,
   int time_limit,
   int xtra_time,
   int ply_limit,
   int background,
   int isUCI,
   Statistics &stat_buf,
   TalkLevel t,
   Move *exclude, int num_exclude)
{
    this->typeOfSearch = srcType;
    this->time_limit = time_target = time_limit;
    time_added = 0;
    this->xtra_time = xtra_time;
    if (srcType == FixedTime || srcType == TimeLimit) {
        ply_limit = Constants::MaxPly-1;
    }
    else {
        ply_limit = Util::Min(ply_limit,Constants::MaxPly-1);
        ply_limit = Util::Max(1,ply_limit);
    }
    this->ply_limit = ply_limit;
    this->background = background;
    this->uci = isUCI;
    this->talkLevel = t;
    this->stats = &stat_buf;

    // set initial thread split depth based on number of CPUS and material
    threadSplitDepth = 6*DEPTH_INCREMENT + (options.search.ncpus/8)*DEPTH_INCREMENT/2;
    int mat = board.getMaterial(board.sideToMove()).materialLevel();
    if (mat < 16) threadSplitDepth += DEPTH_INCREMENT/2;
    if (mat < 12) threadSplitDepth += DEPTH_INCREMENT;

    Time_Check_Interval = 4096/NODE_ACCUM_THRESHOLD;
    // reduce time check interval if time limit is very short (<1 sec)
    if (srcType == TimeLimit) {
       if (time_limit < 100) {
          Time_Check_Interval = 1024/NODE_ACCUM_THRESHOLD;
       } else if (time_limit < 1000) {
          Time_Check_Interval = 2048/NODE_ACCUM_THRESHOLD;
       }
    }
    computerSide = board.sideToMove();

    // propagate controller variables to searches
    pool->forEachSearch<&Search::setVariablesFromController>();

    stats->clear();
    explicit_excludes = 0;
    num_exclude = Util::Min(MAX_PV,num_exclude);
    if (num_exclude) explicit_excludes = 1;

    // Positions are stored in the hashtable with an "age" to identify
    // which search they came from. "Newer" positions can replace
    // "older" ones. Update the age here since we are starting a
    // new search.
    age = (age + 1) % 256;

    // reset terminate flag on all threads
    clearStopFlags();

    NodeStack rootStack;
    rootSearch->init(board,rootStack);
    startTime = getCurrentTime();

    return rootSearch->ply0_search(exclude,num_exclude);
}

void SearchController::setRatingDiff(int rdiff)
{
    ratingDiff = rdiff;
    ratingFactor = 0;
    if (ratingDiff < -100) {
        ratingFactor = Util::Max((PAWN_VALUE*(ratingDiff+100))/300,-PAWN_VALUE);
        if (ratingDiff < -400)
          ratingFactor += (400+ratingDiff)*PAWN_VALUE/1000;
    }
    else if (ratingDiff > 100) {
        ratingFactor = Util::Min((PAWN_VALUE*(ratingDiff-100))/300,PAWN_VALUE);
        if (ratingDiff > 400)
          ratingFactor += (ratingDiff-400)*PAWN_VALUE/1000;
    }
    // propagate rating diff to searches
    pool->forEachSearch<&Search::setRatingVariablesFromController>();
}

int SearchController::wasTerminated() const {
   return rootSearch->wasTerminated();
}

void SearchController::setThreadCount(int threads) {
   pool->resize(threads,this);
}

int SearchController::getIterationDepth() const {
   return rootSearch->getIterationDepth();
}


void SearchController::setThreadSplitDepth(int depth) {
   threadSplitDepth = depth;
   pool->forEachSearch<&Search::setSplitDepthFromController>();
}

void SearchController::updateStats(NodeInfo *node, int iteration_depth,
int score, int alpha, int beta)
{
    stats->elapsed_time = getElapsedTime(startTime,getCurrentTime());
    stats->multipv_count = rootSearch->multipv_count;
    ASSERT(stats->multipv_count >= 0 && stats->multipv_count < MAX_PV);
    stats->value = score;
    stats->depth = iteration_depth;
    // if failing low, keep the current value for display purposes,
    // not the bottom of the window
    if (stats->value > alpha) {
       stats->display_value = stats->value;
    }
    //stats->state = state;
    Board board_copy(rootSearch->getInitialBoard());

    // note: retain previous best line if we do not have one here
    if (IsNull(node->pv[0])) {
#ifdef _TRACE
        cout << "# warning: pv is null\n";
#endif
        return;
    }
    else if (node->pv_length == 0) {
        return;
    }
    node->best = node->pv[0];                     // ensure "best" is non-null
    ASSERT(!IsNull(node->best));
    stats->best_line[0] = NullMove;
    int i = 0;
    stats->best_line_image.clear();
#ifdef _TRACE
    cout << "best line:" << endl;
#endif
    stringstream best_line_image;
    while (i < node->pv_length && !IsNull(node->pv[i])) {
        ASSERT(i<Constants::MaxPly);
        stats->best_line[i] = node->pv[i];
#ifdef _TRACE
        MoveImage(node->pv[i],cout); cout << ' ' << (flush);
#endif
        ASSERT(legalMove(board_copy,stats->best_line[i]));
        if (i!=0) best_line_image << ' ';
        Notation::image(board_copy,stats->best_line[i],
               uci ? Notation::UCI : Notation::SAN_OUT,best_line_image);
        int len = (int)best_line_image.tellg();
        // limit the length
        if (len > 250) {
            break;
        }
        board_copy.doMove(stats->best_line[i]);
        ++i;
        int rep_count;
        if (Scoring::isDraw(board_copy,rep_count,0)) {
            break;
        }
        if (node->pv_length < 2) {
            // get the next move from the hash table, if possible
            // (for pondering)
            HashEntry entry;
            HashEntry::ValueType result =
                hashTable.searchHash(board_copy,board_copy.hashCode(rep_count),
                           0,age,
                           iteration_depth,entry);
            if (result != HashEntry::NoHit) {
                Move hashMove = entry.bestMove(board_copy);
                if (!IsNull(hashMove)) {
                    stats->best_line[i] = hashMove;
                    if (i!=0) best_line_image << ' ';
                    Notation::image(board_copy,hashMove,
                        uci ? Notation::UCI : Notation::SAN_OUT,best_line_image);
                    ++i;
                }
                break;
            }
        }
    }
#ifdef _TRACE
    cout << endl;
#endif
    stats->best_line[i] = NullMove;
    stats->best_line_image = best_line_image.str();
#ifdef _TRACE
    cout << "best line image: " << stats->best_line_image << endl;
#endif
}

void SearchController::clearHashTables()
{
    age = 0;
    pool->forEachSearch<&Search::clearHashTables>();
    hashTable.clearHash();
}

void SearchController::stopAllThreads() {
    pool->forEachSearch<&Search::stop>();
}

void SearchController::clearStopFlags() {
    pool->forEachSearch<&Search::clearStopFlag>();
}

void SearchController::updateSearchOptions() {
    // pool size is part of search options and may have changed,
    // so adjust that first:
    pool->resize(options.search.ncpus,this);
    // update each search thread's local copy of the options:
    pool->forEachSearch<&Search::setSearchOptions>();
}

void SearchController::setTalkLevel(TalkLevel t) {
    pool->forEachSearch<&Search::setTalkLevelFromController>();
}

void SearchController::uciSendInfos(const Board &board, Move move, int move_index, int depth) {
   if (uci) {
      cout << "info depth " << depth;
      cout << " currmove ";
      Notation::image(board,move,Notation::UCI,cout);
      cout << " currmovenumber " << move_index;
      cout << endl << (flush);
#ifdef UCI_LOG
      ucilog << "info depth " << depth;
      ucilog << " currmove ";
      Notation::image(board,move,Notation::UCI,ucilog);
      ucilog << " currmovenumber " << move_index;
      ucilog << endl << (flush);
#endif
   }
} 

void SearchController::resizeHash(size_t newSize) {
   hashTable.resizeHash(newSize);
}

Search::Search(SearchController *c, ThreadInfo *threadInfo)
   :controller(c),terminate(0),
    activeSplitPoints(0),split(NULL),ti(threadInfo) {
    LockInit(splitLock);
    setSearchOptions();
    // Ensure the thread creating this Search instance is the
    // first to touch the local hash memory (important for NUMA
    // systems).
    clearHashTables();
}

Search::~Search() {
    LockDestroy(splitLock);
}

int Search::checkTime(const Board &board,int ply) {
    if (controller->stopped) {
        controller->terminateNow();
    }
    if (terminate) {
       if (talkLevel==Trace) cout << "# check time, already terminated" << endl;
       return 1; // already stopped search
    }

    Statistics *stats = controller->stats;
    CLOCK_TYPE current_time = getCurrentTime();
    stats->elapsed_time = getElapsedTime(controller->startTime,current_time);
    // dynamically change the thread split depth based on # of splits
    if (srcOpts.ncpus >1 && stats->elapsed_time > 100) {
        // Lock the stats structure since other threads may try to
        // modify it
        Lock(controller->split_calc_lock);
        if (current_time-stats->last_split_time > 50 &&
            stats->splits-stats->last_split_sample > 0) {
            int splitsPerSec = (int(stats->splits-stats->last_split_sample)*1000)/int(current_time-stats->last_split_time);
            int target = srcOpts.ncpus*120;
            if (splitsPerSec > 3*target/2) {
               controller->setThreadSplitDepth(
                   Util::Min(14*DEPTH_INCREMENT,
                             controller->threadSplitDepth + DEPTH_INCREMENT/2));
            } else if (splitsPerSec < target/2) {
               controller->setThreadSplitDepth(
                    Util::Max(5*DEPTH_INCREMENT,
                              controller->threadSplitDepth - DEPTH_INCREMENT/2));
            }
            stats->last_split_sample = stats->splits;
            stats->last_split_time = current_time;
        }
        Unlock(controller->split_calc_lock);
    }
    if (controller->typeOfSearch == FixedTime) {
       if (stats->elapsed_time >= (unsigned)controller->time_target) {
          return 1;
       }
    }
    else if (controller->typeOfSearch == TimeLimit) {
       if (controller->xtra_time > 0 && 
           controller->time_target != INFINITE_TIME &&
           controller->typeOfSearch == TimeLimit) {
          if (stats->elapsed_time > controller->getTimeLimit()) {
              if (root()->fail_high_root) {
                 // root move is failing high, extend time
                 controller->time_added = controller->xtra_time;
                 if (talkLevel == Trace) {
                    cout << "# adding time due to root fail high, new target=" << controller->getTimeLimit() << endl;
                 }
                 // Set flag that we extended time.
                 root()->fail_high_root_extend = true;
              }
              else if (stats->faillow) {
                 // root move is failing low
                 controller->time_added = controller->xtra_time;
                 root()->fail_low_root_extend = true;
                 if (talkLevel == Trace) {
                    cout << "# adding time due to root fail low, new target=" << controller->getTimeLimit() << endl;
                 }
              }
           }
        }
        // check time limit after any time extensions have been made
        if (stats->elapsed_time > controller->getTimeLimit()) {
            if (talkLevel == Trace) {
                cout << "# terminating, time up" << endl;
            }
            return 1;
        }
    }
    if (controller->uci && (current_time-last_time >= 2000)) {
        cout << "info";
        if (stats->elapsed_time>300) cout << " nps " <<
                (long)((1000L*stats->num_nodes)/stats->elapsed_time);
        cout << " nodes " << stats->num_nodes << " hashfull " << controller->hashTable.pctFull() << endl;
        last_time = current_time;
    }
    return 0;
}

void Search::showStatus(const Board &board, Move best,int faillow,
int failhigh,int complete)
{
    if (terminate)
        return;
    Statistics *stats = controller->stats;
    stats->faillow = faillow;
    stats->failhigh = failhigh;
    int ply = stats->depth;
    stats->complete = complete;
    if (talkLevel == Debug) {
        // This is the output for the "test" command in verbose mode
        cout.setf(ios::fixed);
        cout << setprecision(2);
        cout << ply << '\t';
        cout << stats->elapsed_time/1000.0 << '\t';
        if (faillow) {
            cout << " --";
        }
        else if (best != NullMove) {
            Notation::image(board, best, Notation::SAN_OUT,cout);
            if (failhigh) cout << '!';
        }
        cout << '\t';
        Scoring::printScore(stats->value,cout);
        cout << '\t' << stats->num_nodes << endl;
    }
    // Post during ponder if UCI
    if ((!controller->background || controller->uci)) {
        if (controller->post_function) {
            controller->post_function(*stats);
        }
    }
}

int Search::drawScore(const Board & board) const {
    int score = 0;

    // if we know the opponent's rating (which will be the case if playing
    // on ICC), factor that into the draw score - a draw against a high-rated
    // opponent is good; a draw against a lower-rated one is bad.
    if (ratingDiff != 0) {
        if (board.sideToMove() == computerSide)
           score += ratingFactor;
        else
           score -= ratingFactor;
    }
    return score;
}

void RootSearch::init(const Board &board, NodeStack &stack) {
  this->board = initialBoard = board;
  node = stack;
  Refutations::clearRefutations();
  context.clearKiller();
  nodeAccumulator = 0;
  // local copy:
  threadSplitDepth = controller->threadSplitDepth;
}

Move RootSearch::ply0_search(
Move *excludes, int num_excludes)
{
   easy_adjust = false;
   fail_high_root_extend = fail_low_root_extend = false;
   last_score = -Constants::MATE;
#ifdef EVAL_STATS
   Scoring::clearStats();
#endif
   node->best = NullMove;
   if (scoring.isLegalDraw(board)) {
      // If it's a legal draw situation before we even move, then
      // just return a draw score and don't search.
      controller->stats->state = Draw;
      controller->stats->value = drawScore(board);
      return NullMove;
   }
   // Generate the ply 0 moves here:
   RootMoveGenerator mg(board,&context,NullMove,
      talkLevel == Trace);
   if (controller->uci) {
       controller->stats->multipv_limit = Util::Min(mg.moveCount(),options.search.multipv);
   }
   controller->time_check_counter = Time_Check_Interval;
   last_time = 0;

   int tb_hit = 0, tb_pieces = 0;
   int value = Scoring::INVALID_SCORE;
#if defined(GAVIOTA_TBS) || defined(NALIMOV_TBS)
   if (options.search.use_tablebases) {
      const Material &wMat = board.getMaterial(White);
      const Material &bMat = board.getMaterial(Black);
      int tb_score;
      tb_pieces = wMat.men() + bMat.men();
      if(tb_pieces <= EGTBMenCount) {
         controller->stats->tb_probes++;
#ifdef NALIMOV_TBS
         if (options.search.tablebase_type == Options::NALIMOV_TYPE) {
             tb_hit = NalimovTb::probe_tb(board, tb_score, 0);
         }
#endif
#ifdef GAVIOTA_TBS
         if (options.search.tablebase_type == Options::GAVIOTA_TYPE) {
             tb_hit = GaviotaTb::probe_tb(board, tb_score, 0, true);
         }
#endif
         if (tb_hit) {
            value = tb_score;
            controller->stats->tb_hits++;
            if (talkLevel == Trace) {
               cout << "# tb hit, score=";
               Scoring::printScore(value,cout);
               cout << endl;
            }
         }
      }
   }
#endif
   easyMove = NullMove;
   if (value == Scoring::INVALID_SCORE) {
      value = 0;
   }
   waitTime = 0;
   // Reduce strength but not in analysis mode:
   if (options.search.strength < 100 && controller->time_target != INFINITE_TIME) {
       int mgCount = mg.moveCount();
       if (mgCount) {
           const float factor = 100.0F - (options.search.strength*options.search.strength)/100.0F;
           const int max = int(0.3F*controller->time_target/mgCount);
           // wait time is in milliseconds
           waitTime = int((max*factor)/100.0F);
           if (talkLevel == Trace) {
               cout << "# waitTime=" << waitTime << endl;
           }
           // adjust time check interval since we are lowering nps
           Time_Check_Interval = Util::Max(1,Time_Check_Interval / (1+8*int(factor)));
           if (options.search.strength <= 90) {
               static const int limits[25] = {1,1,1,1,1,1,1,1,
                                              2,2,2,2,3,3,4,5,6,7,8,
                                              9,10,12,14,16};
               controller->ply_limit = Util::Min(limits[options.search.strength/4],
                                                 controller->ply_limit);
               if (board.getMaterial(White).men() +
                   board.getMaterial(Black).men() < 6 &&
                   options.search.strength > 10) {
                   // increase ply limit in simple endgames (so for example
                   // elementary mates can be made)
                   controller->ply_limit++;
               }
               if (talkLevel == Trace) {
                   cout << "# ply limit =" << controller->ply_limit << endl;
               }
           }
       }
   }

   controller->stats->value =
      controller->stats->display_value = value;

   // Incrementally search the board to greater depths - stop when
   // ply limit, time limit, interrupt, or a terminating condition
   // is reached.
   node->best = node->pv[0] = NullMove;
   int depth_at_pv_change = 0;
   // search the first few iterations with a wide window - for easy
   // move detection.
   for (iteration_depth = 1;
        iteration_depth <= controller->ply_limit && !terminate;
        iteration_depth++) {
      if (!controller->explicit_excludes) num_excludes = 0;
      for (multipv_count=0; multipv_count < options.search.multipv && !terminate; multipv_count++) {
         int lo_window, hi_window;
         int aspirationWindow = ASPIRATION_WINDOW[0];
         if (iteration_depth <= 1) {
            lo_window = -Constants::MATE;
            hi_window = Constants::MATE;
         } else if (iteration_depth <= MoveGenerator::EASY_PLIES) {
            lo_window = Util::Max(-Constants::MATE,value - EASY_THRESHOLD);
            hi_window = Util::Min(Constants::MATE,value + aspirationWindow/2);
         } else {
            lo_window = Util::Max(-Constants::MATE,value - aspirationWindow/2);
            hi_window = Util::Min(Constants::MATE,value + aspirationWindow/2);
         }
         if (talkLevel == Trace && controller->background) {
            cout << "# " << iteration_depth << ". move=";
            MoveImage(node->best,cout); cout << " score=" << node->best_score
                                             << " terminate=" << terminate << endl;
         }
         bool failLow = true;
         bool failHigh = true;
         int fails = 0;
         int faillows = 0;
         controller->stats->faillow = 0;
         controller->stats->failhigh = 0;
         while (!terminate && (failLow || failHigh)) {
            failHigh = failLow = false;
#ifdef _TRACE
            cout << "iteration " << iteration_depth << " window = [" <<
               lo_window << "," << hi_window << "]" << endl;
#endif
            value = ply0_search(mg, lo_window, hi_window, iteration_depth,
                                DEPTH_INCREMENT*iteration_depth,
                                excludes,num_excludes);
#ifdef _TRACE
            cout << "iteration " << iteration_depth << " result: " <<
               value << endl;
#endif
            controller->updateStats(node,iteration_depth,
                                    value,lo_window,hi_window);
            if (iteration_depth == 0 && scoring.isLegalDraw(board)) {
               if (talkLevel == Trace)
                  cout << "# draw, terminating" << endl;
               controller->terminateNow();
            }
            // check for forced move, but only at depth 2
            // (so we get a ponder move if possible). But exit immediately
            // if a tb hit because deeper search will hit the q-search and
            // the score will be inaccurate. Do not terminate here if a
            // resign score is returned (search deeper to get an accurate
            // score). Do not exit in analysis mode.
            else if (!(controller->background || controller->time_target == INFINITE_TIME) &&
                     mg.moveCount() == 1 &&
                     (iteration_depth >= 2) &&
                     (!options.search.can_resign ||
                      (controller->stats->display_value >
                       options.search.resign_threshold))) {
               if (talkLevel == Trace)
                  cout << "# single legal move, terminating" << endl;
               controller->terminateNow();
            }
            Statistics *stats = controller->stats;
            StateType &state = stats->state;
            if (!terminate && (state == Checkmate || state == Stalemate)) {
               if (talkLevel == Trace)
                  cout << "# terminating due to checkmate or statemate, state="
                       << (int)state << endl;
               controller->terminateNow();
               break;
            }
            if (stats->elapsed_time > 200) {
               Time_Check_Interval = int((20L*stats->num_nodes)/(stats->elapsed_time*NODE_ACCUM_THRESHOLD));
               if ((int)controller->time_limit - (int)stats->elapsed_time < 100) {
                  Time_Check_Interval /= 2;
               }
               if (talkLevel == Trace) {
                  cout << "# time check interval=" << Time_Check_Interval << " elapsed_time=" << stats->elapsed_time << " target=" << controller->getTimeLimit() << endl;
               }
            }
            if (terminate) {
               break;
            }
            else {
               if (checkTime(board,0)) {
                  if (talkLevel == Trace)
                     cout << "# time up" << endl;
                  controller->terminateNow();
               }
               else if (controller->terminate_function &&
                        controller->terminate_function(*stats)) {
                  if (talkLevel == Trace)
                     cout << "# terminating due to program or user input" << endl;
                  controller->terminateNow();
               }
            }
            failHigh = value >= hi_window && (hi_window < Constants::MATE-iteration_depth-1);
            failLow = value <= lo_window  && (lo_window > iteration_depth-Constants::MATE);
            if (failHigh) {
               showStatus(board, node->best, failLow, failHigh, 0);
#ifdef _TRACE
               cout << "ply 0 high cutoff, re-searching ... value=";
               Scoring::printScore(value,cout);
               cout << " fails=" << fails+1 << endl;
#endif
               if (fails+1 >= ASPIRATION_WINDOW_STEPS) {
                  if (talkLevel == Trace) {
                     cout << "# warning, too many aspiration window steps" << endl;
                  }
                  aspirationWindow = Constants::MATE;
               }
               else {
                  aspirationWindow = ASPIRATION_WINDOW[++fails];
               }
               if (aspirationWindow == Constants::MATE) {
                  hi_window = Constants::MATE-iteration_depth-1;
               } else {
                  if (iteration_depth <= MoveGenerator::EASY_PLIES) {
                     aspirationWindow += EASY_THRESHOLD;
                  }
                  hi_window = Util::Min(Constants::MATE-iteration_depth-1,
                                        lo_window + aspirationWindow);
               }
            }
            else if (failLow) {
               showStatus(board, node->best, failLow, failHigh, 0);
#ifdef _TRACE
               cout << "ply 0 fail low, re-searching ... value=";
               Scoring::printScore(value,cout);
               cout << " fails=" << fails+1 << endl;
#endif
               faillows++;
               // continue loop with lower bound
               if (fails+1 >= ASPIRATION_WINDOW_STEPS) {
                  // TBD: Sometimes we can fail low after a bunch of fail highs. Allow the
                  // search to continue, but set the lower bound to the bottom of the range.
                  if (talkLevel == Trace) {
                     cout << "# warning, too many aspiration window steps" << endl;
                  }
                  aspirationWindow = Constants::MATE;
               }
               else {
                  aspirationWindow = ASPIRATION_WINDOW[++fails];
               }
               if (aspirationWindow == Constants::MATE) {
                  lo_window = iteration_depth-Constants::MATE-1;
               } else {
                  if (iteration_depth <= MoveGenerator::EASY_PLIES) {
                     aspirationWindow += EASY_THRESHOLD;
                  }
                  lo_window = Util::Max(iteration_depth-Constants::MATE,hi_window - aspirationWindow);
               }
            }
         }
         // search value should now be in bounds (unless we are terminating)
         if (!terminate) {
            showStatus(board, node->best, 0, 0, 0);
            if (fail_low_root_extend) {
               // We extended time to get the fail-low resolved. Now
               // we have a score. Only use still more time if the
               // score is signficantly low (will be tested in the
               // next block).
               controller->time_added = 0;
               fail_low_root_extend = false;
               if (talkLevel == Trace) {
                  cout << "# resetting time_added - fail low is resolved" << endl;
               }
            }
            else if (fail_high_root_extend) {
               // We extended the time to get the fail high resolved,
               // but it is resolved now, so reduce time limit again.
               controller->time_added = 0;
               fail_high_root_extend = false;
               if (talkLevel == Trace) {
                  cout << "# resetting time_added - fail high is resolved" << endl;
               }
            }
            if (controller->xtra_time > 0 &&
                controller->time_target != INFINITE_TIME &&
                controller->typeOfSearch == TimeLimit &&
                controller->stats->elapsed_time > 2*(unsigned)controller->time_target/3) {
               const unsigned n = theLog->current();
               if (n >= 2 && !(*theLog)[n-2].fromBook() &&
                   (value < 5*PAWN_VALUE) &&
                   (value > -PAWN_VALUE*5) &&
                   (value < (*theLog)[n-2].score() - PAWN_VALUE/3)) {
                  // search more time because our score is dropping
                  // (how much extra depends on how bad score is).
                  controller->time_added = 
                     controller->xtra_time*Util::Min(PAWN_VALUE,(*theLog)[n-2].score()-value)/PAWN_VALUE;
                  if (talkLevel == Trace) {
                     cout << "# adding time due to low score, new target=" << controller->getTimeLimit() << endl;
                  }
               }
            }
         }
         
         if (!MovesEqual(node->best,easyMove)) {
            depth_at_pv_change = iteration_depth;
         }
#ifdef _TRACE
         cout << iteration_depth << " ply search result: ";
         MoveImage(node->best,cout);
         cout << " value = ";
         Scoring::printScore(value,cout);
         cout << endl;
#endif
         last_score = value;
         if (options.search.multipv > 1) {
            ASSERT(num_excludes<Constants::MaxMoves);
            excludes[num_excludes++] = node->pv[0];
         }
         else if (!(controller->uci && controller->time_limit == INFINITE_TIME)) {
            // Allow early termination on a tablebase position, but not
            // if we have >=6 man tbs in use (because tb set may be
            // incomplete - in that case it is better to allow us to
            // search deeper those nodes that don't produce a tb hit).
            //
            if (tb_hit && tb_pieces<6 && iteration_depth>=3 && !IsNull(node->pv[0])) {
               if (talkLevel == Trace)
                  cout << "# terminating, tablebase hit" << endl;
#ifdef _TRACE
               cout << "terminating, tablebase hit" << endl;
#endif
               controller->terminateNow();
               break;
            }
            else if (!controller->background &&
                     !controller->time_added &&
                     !easy_adjust && 
                     depth_at_pv_change <= MoveGenerator::EASY_PLIES &&
                     MovesEqual(easyMove,node->best) &&
                     !faillows &&
                     (controller->stats->elapsed_time >
                      (unsigned)controller->time_target/3)) {
               easy_adjust = true;
               if (talkLevel == Trace) {
                  cout << "# easy move, adjusting time lower" << endl;
               }
               controller->time_target /= 3;
            }
            if (value <= iteration_depth - Constants::MATE) {
               // We're either checkmated or we certainly will be, so
               // quit searching.
               if (talkLevel == Trace)
                  cout << "# terminating, low score" << endl;
#ifdef _TRACE
               cout << "terminating, low score" << endl;
#endif
               controller->terminateNow();
               break;
            }
            else if (value >= Constants::MATE - iteration_depth - 1) {
               // found a forced mate, terminate
               if (iteration_depth>=2) {
                  if (talkLevel == Trace)
                     cout << "# terminating, mate score" << endl;
#ifdef _TRACE
                  cout << "terminating, mate score" << endl;
#endif
                  controller->terminateNow();
                  break;
               }
            }
         }
      }
   }

#ifdef UCI_LOG
   ucilog << "out of search loop " << endl << (flush);
#endif
   // search done, set status and report statistics
   static const int end_of_game[] = {0, 1, 0, 1, 1, 1, 1};
   Statistics *stats = controller->stats;
   StateType &state = stats->state;
   stats->end_of_game = end_of_game[(int)stats->state];
   if (!controller->uci && !stats->end_of_game && options.search.can_resign) {
      if (stats->display_value != Scoring::INVALID_SCORE &&
         (100*stats->display_value)/PAWN_VALUE <= options.search.resign_threshold) {
         state = Resigns;
         stats->end_of_game = end_of_game[(int)state];
      }
   }

   if (talkLevel == Debug) {
      cout.setf(ios::fixed);
      cout << setprecision(2);
      if (stats->elapsed_time > 0) {
         stats->printNPS(cout);
         cout << " nodes/second." << endl;
      }
#ifdef SEARCH_STATS
      cout << (stats->num_nodes-stats->num_qnodes) << " regular nodes, " <<
         stats->num_qnodes << " quiescence nodes." << endl;
      cout << stats->hash_searches << " searches of hash table, " <<
         stats->hash_hits << " successful";
      if (stats->hash_searches != 0)
         cout << " (" <<
            (int)((100.0*(float)stats->hash_hits)/((float)stats->hash_searches)) <<
            " percent).";
      cout << endl;
      cout << "hash table is " << setprecision(2) <<
          1.0F*controller->hashTable.pctFull()/10.0F << "% full." << endl;
#endif
#ifdef MOVE_ORDER_STATS
      cout << "move ordering: ";
      static const char *labels[] = {"1st","2nd","3rd","4th"};
      for (int i = 0; i < 4; i++) {
         cout << setprecision(2) << labels[i] << " " <<
            (100.0*stats->move_order[i])/(float)stats->move_order_count << "% " ;
      }
      cout << endl;
#endif
#ifdef SEARCH_STATS
      cout << "pre-search pruning: " << endl;
      cout << ' ' << setprecision(2) << 100.0*stats->razored/stats->reg_nodes << "% razoring" << endl;
      cout << ' ' << setprecision(2) << 100.0*stats->static_null_pruning/stats->reg_nodes << "% static null pruning" << endl;
      cout << ' ' << setprecision(2) << 100.0*stats->null_cuts/stats->reg_nodes << "% null cuts" << endl;
      cout << "search pruning: " << endl;
      cout << ' ' << setprecision(2) << 100.0*stats->futility_pruning/stats->moves_searched << "% futility" << endl;
      cout << ' ' << setprecision(2) << 100.0*stats->history_pruning/stats->moves_searched << "% history" << endl;
      cout << ' ' << setprecision(2) << 100.0*stats->lmp/stats->moves_searched << "% lmp" << endl;
      cout << ' ' << setprecision(2) << 100.0*stats->see_pruning/stats->moves_searched << "% SEE" << endl;
      cout << ' ' << setprecision(2) << 100.0*stats->reduced/stats->moves_searched << "% reduced" << endl;
      cout << "extensions: " <<
         100.0*stats->check_extensions/stats->moves_searched << "% check, " <<
         100.0*stats->evasion_extensions/stats->moves_searched << "% evasions, " <<
         100.0*stats->capture_extensions/stats->moves_searched << "% capture, " <<
         100.0*stats->pawn_extensions/stats->moves_searched << "% pawn" << endl;
#endif
      cout << stats->tb_probes << " tablebase probes, " <<
         stats->tb_hits << " tablebase hits" << endl;
#if defined(SMP_STATS)
      cout << stats->splits << " splits," <<
         " average thread usage=" << (float)(stats->threads)/(float)stats->samples << endl;
#endif
#ifdef EVAL_STATS
      Scoring::showStats(cout);
#endif
      cout << (flush);
   }
#ifdef UCI_LOG
   ucilog << "out of search" << endl << (flush);
#endif
   return node->best;
}

int RootSearch::ply0_search(RootMoveGenerator &mg, int alpha, int beta,
                        int iteration_depth,
int depth, Move exclude [], int num_exclude)
{
    // implements alpha/beta search for the top most ply.  We use
    // the negascout algorithm.

    --controller->time_check_counter;
    nodeAccumulator++;

    int in_pv = 1;
    int in_check = 0;

    const bool wide = iteration_depth <= MoveGenerator::EASY_PLIES;

    in_check = (board.checkStatus() == InCheck);
    BoardState save_state = board.state;

    int try_score = alpha;
    //
    // Re-sort the ply 0 moves and re-init move generator.
    mg.reorder(node->best,controller->getIterationDepth());
    // if in N-variation mode, exclude any moves we have searched already
    mg.exclude(exclude,num_exclude);

    if (controller->getIterationDepth() == MoveGenerator::EASY_PLIES+1) {
        vector<MoveEntry> &list = mg.getMoveList();
        // Note: do not do "easy move" if capturing the last piece in
        // the endgame .. this can be tricky as the resulting pawn
        // endgame may be lost.
        if (list.size() > 1 && list[0].score >= list[1].score + EASY_THRESHOLD         && !(TypeOfMove(node->best) == Normal &&
            Capture(node->best) != Empty && Capture(node->best) != Pawn &&
            board.getMaterial(board.oppositeSide()).pieceCount() == 1 &&
            board.getMaterial(board.sideToMove()).pieceCount() <= 1)) {
            easyMove = node->best;
            if (talkLevel == Trace) {
                cout << "#easy move: ";
                MoveImage(easyMove,cout);
                cout << endl;
            }
        }
    }

    //
    // Search the next ply
    //
    node->pv[0] = NullMove;
    node->pv_length = 0;
    node->cutoff = 0;
    node->extensions = 0;
    node->num_try = 0;                            // # of legal moves tried
    node->alpha = alpha;
    node->beta = beta;
    node->best_score = node->alpha;
#ifdef MOVE_ORDER_STATS
    node->best_count = 0;
#endif
    node->fpruned_moves = 0;
    node->ply = 0;
    node->depth = depth;
    node->eval = Scoring::INVALID_SCORE;
    node->threatMove = NullMove;
    // clear split point stack:
    activeSplitPoints = 0;

    int move_index = 0;
    int hibound = beta;
    fail_high_root = 0;
    bool skipped = false;
    while (!node->cutoff && !terminate) {
        Move move;
        if ((move  = mg.nextMove(split))==NullMove) break;
        move_index++;
        if (IsUsed(move)) {
           continue;     // skip move
        }
        node->last_move = move;
        controller->stats->mvleft = controller->stats->mvtot-move_index;
        if (controller->uci && controller->stats->elapsed_time > 300) {
            controller->uciSendInfos(board, move, move_index, controller->getIterationDepth());
        }
#ifdef _TRACE
        cout << "trying 0. ";
        MoveImage(move,cout);
        cout << " (" << move_index << "/" << mg.moveCount();
        cout << ")" << endl;
#endif
        node->last_move = move;
        node->extensions = 0;
        CheckStatusType in_check_after_move = board.wouldCheck(move);
        int extend = calcExtensions(board,node,node,in_check_after_move,
                                    node->num_try,
                                    move);
        if (extend == PRUNE) {
#ifdef _TRACE
            cout << "fwd pruned." << endl;
#endif
            node->fpruned_moves++;
            continue;
        }
        board.doMove(move);
        setCheckStatus(board,in_check_after_move);
        node->num_try++;
#ifdef _TRACE
        cout << "window [" << -hibound << ", " << -node->best_score <<
          "]" << endl;
#endif
        int lobound = wide ? node->alpha : node->best_score;
        if (depth+extend-DEPTH_INCREMENT > 0) {
           try_score = -search(-hibound, -lobound,
                               1, depth+extend-DEPTH_INCREMENT);
        }
        else {
           try_score = -quiesce(-hibound, -lobound, 1, 0);
        }
        if (terminate) {
            board.undoMove(move,save_state);
            break;
        }
#ifdef _TRACE
        cout << "0. ";
        MoveImage(move,cout);
        cout << ' ' << try_score;
        if (in_pv) cout << " (pv)";
        cout << endl;
#endif
        if (!in_pv && try_score > node->best_score && !((node+1)->flags & EXACT) && !terminate) {
           // We failed to get a cutoff and must re-search
           // Set flag if we may be getting a new best move:
           fail_high_root++;
#ifdef _TRACE
            cout << "window = [" << -hibound << "," << node->best_score
              << "]" << endl;
            cout << "score = " << try_score << " - no cutoff, researching .." << endl;
#endif
            if (extend < 0) {
               extend = 0;
               node->extensions = 0;
               if (hibound == lobound+1) {
                  // first try a non-reduced zero-width search
                  if (depth+extend-DEPTH_INCREMENT > 0)
                     try_score=-search(-hibound,-lobound,1,depth+extend-DEPTH_INCREMENT);
                  else
                     try_score=-quiesce(-hibound,-lobound,1,0);
#ifdef _TRACE
                  cout << "0. ";
                  MoveImage(move,cout);
                  cout << ' ' << try_score;
                  cout << endl;
#endif
               }
            }
            if (try_score > node->best_score && !terminate) {
              if (depth+extend-DEPTH_INCREMENT > 0)
                try_score=-search(-node->beta,-lobound,1,depth+extend-DEPTH_INCREMENT);
              else
                try_score=-quiesce(-node->beta,-lobound,1,0);
            }
#ifdef _TRACE
            cout << "0. ";
            MoveImage(move,cout);
            cout << ' ' << try_score;
            cout << endl;
#endif
        }
        board.undoMove(move,save_state);
        if (wide) mg.setScore(move,try_score);
        if (try_score > node->best_score && !terminate) {
            bool skip = false;
            if (options.search.strength < 100 && mg.moveCount() > 1 &&
                !skipped) {
                    if (rand() % 1024 < int(500.0/pow(2.0,(double)options.search.strength/10.0))) {
                        // sometimes miss the "best" move
                        skip = skipped = true;
                }
            }
            if (!skip && updateRootMove(board,node,node,move,try_score,move_index)) {
                // beta cutoff
                // ensure we send UCI output .. even in case of quick
                // termination due to checkmate or whatever
                controller->uciSendInfos(board, move, move_index, controller->getIterationDepth());
                // don't reset this until after the PV update, in case
                // it causes us to terminate:
                fail_high_root = 0;
                break;
            }
        }
        fail_high_root = 0;
        if (waitTime) {
            // we are in reduced strength mode, waste some time
            sleep(waitTime);
        }
        hibound = node->best_score + 1;  // zero-width window
        in_pv = 0;
        if (srcOpts.ncpus>1 && depth >= threadSplitDepth &&
            maybeSplit(board, node, &mg, 0, depth)) {
            // remaining moves are searched by searchSMP
            break;
        }
    }

    if (node->cutoff) {
        return node->best_score;
    }
    if (node->num_try == 0) {
        // no moves were tried
        if (in_check) {
            if (mg.moveCount() == 0) {           // mate
                node->best_score = -(Constants::MATE);
                controller->stats->state = Checkmate;
            }
        }
        else {                                    // stalemate
            controller->stats->state = Stalemate;
#ifdef _TRACE
            cout << "stalemate!" << endl;
#endif
            node->best_score = drawScore(board);
        }
    }
    else if (!IsNull(node->best) && !CaptureOrPromotion(node->best) &&
             board.checkStatus() != InCheck) { 
        context.setKiller((const Move)node->best, node->ply);
        History::updateHistory(board, node, node->best, 0, 
                               board.sideToMove());
    }
#ifdef MOVE_ORDER_STATS
    if (node->num_try && node->best_score > node->alpha) {
        controller->stats->move_order_count++;
        if (node->best_count<4) {
            controller->stats->move_order[node->best_count]++;
        }
    }
#endif
    ASSERT(node->best_score >= -Constants::MATE && node->best_score <= Constants::MATE);
    controller->stats->num_nodes += nodeAccumulator;
    nodeAccumulator = 0;
    return node->best_score;
}

int Search::quiesce(int ply,int depth)
{
   // recursive function, implements quiescence search.
   //
   ASSERT(ply < Constants::MaxPly);
   if (++nodeAccumulator > NODE_ACCUM_THRESHOLD) {
      controller->stats->num_nodes += nodeAccumulator;
      nodeAccumulator = 0;
#ifdef SMP_STATS
      --controller->sample_counter;
#endif
      if (--controller->time_check_counter <= 0) {
         controller->time_check_counter = Time_Check_Interval;
         if (checkTime(board,ply)) {
            if (talkLevel == Trace) {
               cout << "# terminating, time up" << endl;
            }
            controller->terminateNow();   // signal all searches to end
         }
      }
   }
#ifdef SEARCH_STATS
   controller->stats->num_qnodes++;
#endif
   int rep_count;
   if (terminate) return node->alpha;
   else if (ply >= Constants::MaxPly-1) {
      if (!board.wasLegal((node-1)->last_move)) {
         return -Illegal;
      }
      return scoring.evalu8(board);
   }
   else if (Scoring::isDraw(board,rep_count,ply)) {
	  // Verify previous move was legal
      if (!board.wasLegal((node-1)->last_move)) {
         return -Illegal;
      }
#ifdef _TRACE
      if (master()) {
         indent(ply); cout << "draw!" << endl;
      }
#endif
      node->flags |= EXACT;
      return drawScore(board);
   }
#ifdef _TRACE
   if (master()) {
      indent(ply); cout << "window [" << node->alpha << ","
                        << node->beta << "]" << endl;
   }
#endif
   node->eval = node->staticEval = Scoring::INVALID_SCORE;
   const hash_t hash = board.hashCode(rep_count);
   // Like Stockfish, only distinguish depths with checks vs depth without
   int tt_depth;
   const int inCheck = board.checkStatus((node-1)->last_move)==InCheck;
   if (inCheck || depth >= 1-options.search.checks_in_qsearch) {
      tt_depth = HashEntry::QSEARCH_CHECK_DEPTH;
   }
   else {
      tt_depth = HashEntry::QSEARCH_NO_CHECK_DEPTH;
   }
   Move pv = NullMove;
   int value;
   HashEntry::ValueType result = HashEntry::NoHit;
   HashEntry hashEntry;
   if (options.search.hash_table_size) {
      // Note: we copy the hash entry .. so mods by another thread do not
      // alter the copy
      result = controller->hashTable.searchHash(board,hash,
                                                ply,tt_depth,controller->age,hashEntry);
#ifdef SEARCH_STATS
      controller->stats->hash_searches++;
#endif
   }
   bool hit = (result != HashEntry::NoHit);
   if (hit) {
      // a valid hashtable entry was found
#ifdef SEARCH_STATS
      controller->stats->hash_hits++;
#endif
      node->staticEval = hashEntry.staticValue();
      value = hashEntry.getValue();
      // If this is a mate score, adjust it to reflect the
      // current ply depth.
      //
      if (value >= Constants::MATE_RANGE) {
         value -= ply;
      }
      else if (value <= -Constants::MATE_RANGE) {
         value += ply;
      }
      // do not allow cutoff in PV nodes:
      if (!node->PV()) {
         switch (result) {
         case HashEntry::Valid:
#ifdef _TRACE
            if (master()) {
               indent(ply);
               cout << "hash cutoff, type = E" <<
                  " alpha = " << node->alpha <<
                  " beta = " << node->beta <<
                  " value = " << value << endl;
            }
#endif
            if (node->inBounds(value)) {
               // parent node will consider this a new best line
               pv = hashEntry.bestMove(board);
               if (!IsNull(pv)) {
                  node->pv[ply] = pv;
                  node->pv_length = 1;
               }
#ifdef _TRACE
               if (master()) {
                  indent(ply); cout << "best line[ply][ply] = ";
                  MoveImage(pv,cout);
                  cout << endl;
               }
#endif
            }
            return value;
         case HashEntry::UpperBound:
            if (value <= node->alpha) {
#ifdef _TRACE
               if (master()) {
                  indent(ply);
                  cout << "hash cutoff, type = U" <<
                     " alpha = " << node->alpha <<
                     " beta = " << node->beta <<
                     " value = " << value << endl;
               }
#endif
               return value;                     // cutoff
            }
            break;
         case HashEntry::LowerBound:
            if (value >= node->beta) {
#ifdef _TRACE
               if (master()) {
                  indent(ply);
                  cout << "hash cutoff, type = L" <<
                     " alpha = " << node->alpha <<
                     " beta = " << node->beta <<
                     " value = " << value << endl;
               }
#endif
               return value;                     // cutoff
            }
            break;
         default:
            break;
         } // end switch
      }
      // Note: hash move may be usable even if score is not usable
      pv = hashEntry.bestMove(board);
   }
   if (tt_depth == HashEntry::QSEARCH_NO_CHECK_DEPTH && !(inCheck || CaptureOrPromotion(pv))) {
      // don't fetch a non-capture/promotion checking move from the
      // hash table if we aren't at a depth where checks are allowed.
      pv = NullMove;
   }
   if (inCheck) {
#ifdef _TRACE
      indent(ply); cout << "in_check=1" << endl;
#endif
      // If last move was a checking move, ensure that in making it we did
      // not move a pinned piece or move the king into check (normally we
      // would detect this by finding the King can be captured, but if in
      // check we only generate evasions and will not find this).
      ASSERT(board.anyAttacks(board.kingSquare(board.sideToMove()),board.oppositeSide()));
      if (!board.wasLegal((node-1)->last_move)) {
         return -Illegal;
      }
      int try_score;
      MoveGenerator mg(board, &context, ply, pv, (node-1)->last_move, master());
      Move move;
      BoardState state = board.state;
      node->num_try = 0;
      int noncaps = 0;
      while ((move = mg.nextEvasion()) != NullMove) {
         ASSERT(OnBoard(StartSquare(move)));
         if (Capture(move) == King) {
#ifdef _TRACE
            if (master()) {
               indent(ply);
               cout << "previous move illegal, exiting qsearch" << endl;
            }
#endif
            return -Illegal;
         }
#ifdef _TRACE
         if (master()) {
            indent(ply);
            cout << "trying " << ply << ". ";
            MoveImage(move,cout);
            cout << endl;
         }
#endif
         if (!node->PV() &&
             noncaps > Util::Max(1+depth,0) && 
             !Scoring::mateScore(node->beta) &&
             !IsForced(move) && !IsForced2(move) &&
             !CaptureOrPromotion(move) &&
             board.wouldCheck(move) == NotInCheck) {
            // We have searched one or more legal non-capture evasions
            // and failed to cutoff. So don't search any more.
#ifdef _TRACE
            indent(ply); cout << "pruned" << endl;
#endif
            continue;
         }
         node->last_move = move;
         board.doMove(move);
         ASSERT(!board.anyAttacks(board.kingSquare(board.oppositeSide()),board.sideToMove()));
         try_score = -quiesce(-node->beta, -node->best_score, ply+1, depth-1);
         board.undoMove(move,state);
         if (try_score != Illegal) {
#ifdef _TRACE
            if (master()) {
               indent(ply);
               cout << ply << ". ";
               MoveImage(move,cout);
               cout << ' ' << try_score << endl;
            }
#endif
            node->num_try++;
            if (try_score > node->best_score) {
               node->best_score = try_score;
               node->best = move;
               if (try_score >= node->beta)
                  break;
               if (node->best_score >= Constants::MATE-1-ply)
                  break;                        // mating move found
            }
            if (!CaptureOrPromotion(move)) noncaps++;
         }
#ifdef _TRACE
         else if (master()) {
            indent(ply);
            cout << ply << ". ";
            MoveImage(move,cout);
            cout << " (illegal)" << endl;
         }
#endif
      }
      if (node->num_try == 0) { // no legal evasions, so this is checkmate
#ifdef _TRACE
         if (master()) {
            indent(ply); cout << "checkmate!" << endl;
         }
#endif
         node->best_score = -(Constants::MATE - ply);
         (node+1)->pv_length=0; // no PV from this point
         node->flags |= EXACT;
      }
      storeHash(board,hash,node->best,tt_depth);
      if (node->inBounds(node->best_score)) {
         if (!IsNull(node->best)) {
            updatePV(board,node->best,ply);
         }
      }
      return node->best_score;
   }
   else {
      // not in check
      bool had_eval = false;
      // Establish a default score.  This score is returned if no
      // captures are generated, or if no captures generate a better
      // score (since we generally can choose whether or not to capture).
      int bitscore;
      if (board.getMaterial(White).materialLevel()==0 &&
          board.getMaterial(Black).materialLevel()==0 &&
          ((bitscore=Scoring::tryBitbase(board))!=Scoring::INVALID_SCORE)) {
         node->eval = bitscore;
      }
      else {
         had_eval = node->staticEval != Scoring::INVALID_SCORE;
         if (had_eval) {
            node->eval = node->staticEval;
         }
         if (node->eval == Scoring::INVALID_SCORE) {
            node->eval = node->staticEval = scoring.evalu8(board);
         }
         if (hit) {
            const int hashValue = hashEntry.getValue();
            // Use the transposition table entry to provide a better score
            // for pruning decisions, if possible
            if (result == (hashValue > node->eval ? HashEntry::LowerBound :
                           HashEntry::UpperBound)) {
               node->eval = hashValue;
            }
         }
      }
      ASSERT(node->eval != Scoring::INVALID_SCORE);
#ifdef _TRACE
      if (master()) {
         indent(ply);
         cout << "stand pat score = " << node->eval << endl;
      }
#endif
      node->best_score = node->alpha;
      if (node->eval > node->best_score) {
         node->best_score = node->eval;
         (node+1)->pv_length=0;
         if (node->eval >= node->beta) {
#ifdef _TRACE
            if (master()) {
               indent(ply); cout << "**CUTOFF**" << endl;
            }
#endif
            // check legality of prev move but not at depth == 0 (because
            // regular search checked already)
            if (depth < 0 && !board.wasLegal((node-1)->last_move)) {
               return -Illegal;
            }
            ASSERT(!board.anyAttacks(board.kingSquare(board.oppositeSide()),board.sideToMove()));
            // store eval in hash table if not already fetched from there
            if (!had_eval) {
               controller->hashTable.storeHash(hash, tt_depth,
                                               controller->age,
                                               HashEntry::Eval,
                                               node->best_score, 
                                               node->staticEval,
                                               0,
                                               node->best);
            }
            return node->eval;
         }
      }
      int move_index = 0;
      int try_score;
      BoardState state(board.state);
      const ColorType oside = board.oppositeSide();
      Bitboard disc(board.getPinned(board.kingSquare(oside),board.sideToMove()));
      // Isn't really a loop: but we code this way so can use
      // break to exit the following block.
      while (!IsNull(pv) && validMove(board,pv)) {
         if (Capture(pv) == King) {
#ifdef _TRACE
            if (master()) {
               indent(ply);
               cout << "previous move illegal, exiting qsearch" << endl;
            }
#endif
            return -Illegal;
         }
         node->last_move = pv;
#ifdef _TRACE
         if (master()) {
            indent(ply);
            cout << "trying " << ply << ". ";
            MoveImage(pv,cout);
            cout << endl;
         }
#endif
         if (!node->PV() && !disc.isSet(StartSquare(pv)) && 
             (Capture(pv) == Pawn || board.getMaterial(oside).pieceCount() > 1)) {
            const int gain = calcGain(board,pv);
            const int optScore = gain + QSEARCH_FORWARD_PRUNE_MARGIN + node->eval;
            if (optScore < node->alpha) {
#ifdef _TRACE
               if (master()) {
                  indent(ply); cout << "pruned (futility)" << endl;
               }
#endif
               node->best_score = Util::Max(node->best_score,optScore);
               break;
            }
         }

         ASSERT(validMove(board,pv));
         board.doMove(pv);
         try_score = -quiesce(-node->beta, -node->best_score, ply+1, depth-1);
         board.undoMove(pv,state);
         if (try_score != Illegal) {
#ifdef _TRACE
            if (master()) {
               indent(ply);
               cout << ply << ". ";
               MoveImage(pv,cout);
               cout << "(pv) " << try_score << endl;
            }
#endif
            if (try_score > node->best_score) {
               node->best_score = try_score;
               node->best = pv;
               if (try_score >= node->beta)
                  goto search_end;
               if (node->best_score >= Constants::MATE-1-ply)
                  goto search_end;              // mating move found
            }
         }
         break;
      }
      {
         MoveGenerator mg(board, &context, ply,
                          NullMove, (node-1)->last_move, master());
         Move *moves = (Move*)node->done;
         // generate all the capture moves
         int move_count = mg.generateCaptures(moves,board.occupied[oside]);
         mg.initialSortCaptures(moves, move_count);
         while (move_index < move_count) {
            Move move = moves[move_index++];
            if (MovesEqual(move,pv)) continue;  // already did this one
            if (Capture(move) == King) {
#ifdef _TRACE
               if (master()) {
                  indent(ply);
                  cout << "previous move illegal, exiting qsearch" << endl;
               }
#endif
               return -Illegal;
            }
#ifdef _TRACE
            if (master()) {
               indent(ply);
               cout << "trying " << ply << ". ";
               MoveImage(move,cout);
               cout << endl;
            }
#endif
            // Futility pruning
            if (!disc.isSet(StartSquare(move)) && 
                (Capture(move) == Pawn || board.getMaterial(oside).pieceCount() > 1)) {
               const int gain = calcGain(board,move);
               const int optScore = gain + QSEARCH_FORWARD_PRUNE_MARGIN + node->eval;
               if (optScore < node->alpha) {
#ifdef _TRACE
                  if (master()) {
                     indent(ply); cout << "pruned (futility)" << endl;
                  }
#endif
                  node->best_score = Util::Max(node->best_score,optScore);
                  continue;
               }
               // See pruning
               if (gain - PieceValue(PieceMoved(move)) <= 0 && !seeSign(board,move,
                   Util::Max(0,node->alpha - node->eval - QSEARCH_FORWARD_PRUNE_MARGIN))) {
                  // This appears to be a losing capture, or one that can't bring us above alpha
#ifdef _TRACE
                  if (master()) {
                     indent(ply); cout << "pruned (SEE)" << endl;
                  }
                  
#endif
                  continue;
               }
            }
            node->last_move = move;
            board.doMove(move);
            try_score = -quiesce(-node->beta, -node->best_score, ply+1, depth-1);
            board.undoMove(move,state);
            if (try_score != Illegal) {
#ifdef _TRACE
               if (master()) {
                  indent(ply);
                  cout << ply << ". ";
                  MoveImage(move,cout);
                  cout << ' ' << try_score << endl;
               }
#endif
               if (try_score > node->best_score) {
                  node->best_score = try_score;
                  node->best = move;
                  if (try_score >= node->beta) {
#ifdef _TRACE
                     if (master()) {
                        indent(ply);
                        cout << "**CUTOFF**" << endl;
                     }
#endif
                     goto search_end;
                  }
                  if (node->best_score >= Constants::MATE-1-ply)
                     goto search_end;          // mating move found
               }
            }
#ifdef _TRACE
            else if (master()) {
               indent(ply);
               cout << ply << ". ";
               MoveImage(move,cout);
               cout << " (illegal)" << endl;
            }
#endif
         }
         // Do checks in qsearch
         if ((node->eval >= node->alpha - 2*PAWN_VALUE) &&
             (depth >= 1-srcOpts.checks_in_qsearch)) {
            move_count = mg.generateChecks(moves,disc);
            move_index = 0;
#ifdef _TRACE
            if (master()) {
               if (move_count) {
                  indent(ply);
                  cout << move_count << " checks generated" << endl;;
               }
            }
#endif
            while (move_index < move_count) {
               Move move = moves[move_index++];
               if (MovesEqual(move,pv)) continue;
#ifdef _TRACE
               if (master()) {
                  indent(ply);
                  cout << "trying " << ply << ". ";
                  MoveImage(move,cout);
                  cout << endl;
               }
#endif
               // prune checks that cause loss of the checking piece (but not
               // discovered checks)
               if (!disc.isSet(StartSquare(move)) && !seeSign(board,move,0)) {
#ifdef _TRACE
                  if (master()) {
                     indent(ply); cout << "pruned" << endl;
                  }
#endif
                  continue;
               }
               else if (board.isPinned(board.sideToMove(),move)) {
                  // Move generator only produces pseudo-legal checking
                  // moves, and in the next ply we will only consider
                  // evasions. So need to ensure here that in making a
                  // check we do not expose our own King to check.
                  continue;
               }
               node->last_move = move;
               board.doMove(move);
               // verify opposite side in check:
               ASSERT(board.anyAttacks(board.kingSquare(board.sideToMove()),board.oppositeSide()));
               // and verify quick check confirms it
               ASSERT(board.checkStatus(move)==InCheck);
               // We know the check status so set it, so it does not
               // have to be computed
               board.setCheckStatus(InCheck);
               try_score = -quiesce(-node->beta,-node->best_score,
                                    ply+1,depth-1);
               board.undoMove(move,state);
               if (try_score != Illegal) {
#ifdef _TRACE
                  if (master()) {
                     indent(ply);
                     cout << ply << ". ";
                     MoveImage(move,cout);
                     cout << ' ' << try_score << endl;
                  }
#endif
                  if (try_score > node->best_score) {
                     node->best_score = try_score;
                     node->best = move;
                     if (try_score >= node->beta) {
#ifdef _TRACE
                        if (master()) {
                           indent(ply); cout << "**CUTOFF**" << endl;
                        }
                        
#endif
                        goto search_end;
                     }
                     if (node->best_score >= Constants::MATE-1-ply)
                        goto search_end;      // mating move found
                  }
               }
#ifdef _TRACE
               else if (master()) {
                  indent(ply);
                  cout << ply << ". ";
                  MoveImage(move,cout);
                  cout << " (illegal)" << endl;
               }
#endif
            }
         }
      }
   search_end:
      storeHash(board,hash,node->best,tt_depth);
      if (node->inBounds(node->best_score)) {
         if (!IsNull(node->best)) {
            updatePV(board,node->best,ply);
         }
      }
      return node->best_score;
   }
}

void RootSearch::clearHashTables() {
  Search::clearHashTables();
  History::clearHistory();
  context.clearKiller();
  scoring.clearHashTables();
}

static inline void swap( Move moves[], int i, int j)
{
   Move tmp = moves[j];
   moves[j] = moves[i];
   moves[i] = tmp;
}

static int FORCEINLINE passedPawnPush(const Board &board, Move move) {
    return (PieceMoved(move) == Pawn &&
            Rank(DestSquare(move),board.sideToMove()) == 7);
}

static int FORCEINLINE passedPawnMove(const Board &board, Move move, int rank) {
  extern CACHE_ALIGN Bitboard passedW[64];
  extern CACHE_ALIGN Bitboard passedB[64];
  if (PieceMoved(move) == Pawn && Rank(DestSquare(move),board.sideToMove()) >= rank) {
    if (board.sideToMove() == White) {
        return Bitboard(board.pawn_bits[Black] & passedW[DestSquare(move)]).isClear();
    }
    else {
        return Bitboard(board.pawn_bits[White] & passedB[DestSquare(move)]).isClear();
    }
  }
  else
    return 0;
}

void Search::storeHash(const Board &board, hash_t hash, Move hash_move, int depth) {
    // don't insert into the hash table if we are terminating - we may
    // not have an accurate score.
    if (options.search.hash_table_size && !terminate) {
        // store the position in the hash table, if there's room
        int value = node->best_score;
        HashEntry::ValueType val_type;
        // Adjust mate scores to reflect current ply.
        if (value <= -Constants::MATE_RANGE) {
             value -= node->ply;
             val_type = HashEntry::Valid;
        }
        else if (value >= Constants::MATE_RANGE) {
             value += node->ply;
             val_type = HashEntry::Valid;
        }
        else {
            if (value <= node->alpha) {
                val_type = HashEntry::UpperBound;
                // We don't have a "best" move, because all moves
                // caused alpha cutoff.  But if there was a hash
                // move or an initial move produced by internal
                // interative deepening, save it in the hash table
                // so it will be tried first next time around.
                node->best = hash_move;
            }
            else if (value >= node->beta) {
                val_type = HashEntry::LowerBound;
            }
            else {
                val_type = HashEntry::Valid;
            }
        }
#ifdef _TRACE
        static const char type_chars[5] =
            { 'E', 'U', 'L', 'X', 'X' };
        if (master()) {
            indent(node->ply);
            cout << "storing type=" << type_chars[val_type] <<
                " ply=" << node->ply << " depth=" << depth << " value=" << value <<
                " move=";
            MoveImage(node->best,cout);
            cout << endl;
        }
#endif
        controller->hashTable.storeHash(hash, depth,
            controller->age,
            val_type,
            node->best_score, node->staticEval,
            (IsForced(node->best) ? HashEntry::FORCED_MASK : 0) |
            (IsForced2(node->best) ? HashEntry::FORCED2_MASK : 0),
            node->best);
    }
}

int Search::calcExtensions(const Board &board,
                           NodeInfo *node, NodeInfo *parentNode,
                           CheckStatusType in_check_after_move,
                           int moveIndex,
                           Move move) {
   // see if we should apply any extensions at this node.
   int ply = node->ply;
   int depth = node->depth;
   node->extensions = 0;
   int extend = 0;
   int pruneOk = 1, reduceOk = 1;
   int swap = Scoring::INVALID_SCORE;
   if (board.checkStatus() == InCheck) { // evading check
      pruneOk = 0;
      if (IsForced(move)) {
         // one single reply to check
         extend += FORCED_EXTENSION;
         node->extensions |= FORCED;
#ifdef SEARCH_STATS
         controller->stats->evasion_extensions++;
#endif
      }
      else if (IsForced2(move)) {
         // two replies to check
         extend += FORCED_EXTENSION / 2;
         node->extensions |= FORCED;
#ifdef SEARCH_STATS
         controller->stats->evasion_extensions++;
#endif
      }
   }
   if (in_check_after_move == InCheck) { // move is a checking move
      // extend if check does not lose > 1 pawn
      if (seeSign(board,move,-PAWN_VALUE)) {
          node->extensions |= CHECK;
#ifdef SEARCH_STATS
          controller->stats->check_extensions++;
#endif
          extend += node->PV() ? PV_CHECK_EXTENSION : NONPV_CHECK_EXTENSION;
      } 
      // Note: bad checks can be reduced
   }
   if (passedPawnPush(board,move)) {
      node->extensions |= PAWN_PUSH;
      extend += PAWN_PUSH_EXTENSION;
#ifdef SEARCH_STATS
      controller->stats->pawn_extensions++;
#endif
   }
   else if (TypeOfMove(move) == Normal &&
            Capture(move) != Empty && Capture(move) != Pawn &&
            board.getMaterial(board.oppositeSide()).pieceCount() == 1 &&
            board.getMaterial(board.sideToMove()).pieceCount() == 0) {
      // Capture of last piece in endgame.
      node->extensions |= CAPTURE;
      extend += CAPTURE_EXTENSION;
#ifdef SEARCH_STATS
      ++controller->stats->capture_extensions;
#endif
   }
   if (extend) {
      return Util::Min(extend,DEPTH_INCREMENT);
   }

   pruneOk &= moveIndex &&
       Capture(move) == Empty &&
       TypeOfMove(move) == Normal &&
       !passedPawnMove(board,move,5) &&
       !Scoring::mateScore(parentNode->alpha) &&
       (board.getMaterial(White).men() +
        board.getMaterial(Black).men() > 6);

   if (!node->PV() && ply > 0 && pruneOk) {
      const Move &threat = parentNode->threatMove;
      if (!IsNull(threat)) {
         if (StartSquare(move) == DestSquare(threat) ||
             DestSquare(move) == DestSquare(threat)) {
            // We are moving a threatened piece, or we are 
            // blocking the dest square of the threat
            pruneOk = 0;
         } else if (Sliding(board[StartSquare(threat)])) {
            Bitboard btwn;
            board.between(StartSquare(threat),DestSquare(threat),btwn);
            if (btwn.isSet(DestSquare(move))) {
               if (swap == Scoring::INVALID_SCORE) swap = seeSign(board,move,0);
               if (swap) { 
                  // safe interposition
                  pruneOk = 0;
               }
            }
         }
         if (pruneOk) {
            // check for move defending dest square, if threat is a
            // capture or promotion
            PieceType cap = Capture(threat);
            PieceType pm = PieceMoved(threat);
            if (TypeOfMove(threat)==Promotion || ((cap != Empty) &&
                                                  (PieceValue(cap) >= PieceValue(pm) || pm == King) &&
                                                  board.wouldAttack(move,DestSquare(threat)))) {
               pruneOk = 0; // don't prune
            }
         }
      }
      if (pruneOk) {
         // futility pruning, enabled at low depths
         if (depth <= FUTILITY_DEPTH) {
            // threshold increases with move index
            int fmargin = FUTILITY_MARGIN[depth/DEPTH_INCREMENT];
            int threshold = parentNode->beta - fmargin;
            if (node->eval == Scoring::INVALID_SCORE) {
               node->eval = node->staticEval = scoring.evalu8(board);
            }
            if (node->eval < threshold) {
#ifdef SEARCH_STATS
               controller->stats->futility_pruning++;
#endif
               return PRUNE;
            }
         }
         if(depth/DEPTH_INCREMENT <= LMP_DEPTH &&
            GetPhase(move) >= MoveGenerator::HISTORY_PHASE) {
            if (moveIndex >= LMP_MOVE_COUNT[depth/DEPTH_INCREMENT]) {
#ifdef SEARCH_STATS
               ++controller->stats->lmp;
#endif
               return PRUNE;
            }
         }
      }
   }
   // See pruning. Losing captures and moves that put pieces en prise
   // are pruned at low depths.
   if (!node->PV() && depth <= SEE_PRUNING_DEPTH && 
       parentNode->num_try &&
       GetPhase(move) > MoveGenerator::WINNING_CAPTURE_PHASE &&
       (swap == Scoring::INVALID_SCORE ? !seeSign(board,move,0) : !swap)) {
#ifdef SEARCH_STATS
      ++controller->stats->see_pruning;
#endif
      return PRUNE;
   }
   // See if we do late move reduction. Moves in the history phase of move
   // generation or later can be searched with reduced depth.
   if (reduceOk && depth >= LMR_DEPTH && moveIndex > 1+2*node->PV() &&
       GetPhase(move) == MoveGenerator::HISTORY_PHASE &&
       !passedPawnMove(board,move,6)) {
      extend -= LMR_REDUCTION[node->PV()][depth/DEPTH_INCREMENT][Util::Min(63,moveIndex)];
      node->extensions |= LMR;
#ifdef SEARCH_STATS
      ++controller->stats->reduced;
#endif
   }
   return extend;
}

int Search::movesRelated( Move lastMove, Move threatMove) const {
   if (DestSquare(lastMove) == StartSquare(threatMove) ||
       StartSquare(lastMove) == DestSquare(threatMove)) {
      return 1;
   }
   if (Sliding(PieceMoved(threatMove))) {
      Bitboard btwn;
      board.between(StartSquare(threatMove),DestSquare(threatMove),btwn);
      if (btwn.isSet(StartSquare(lastMove))) {
         // move of sliding piece enabled by lastMove
         return 1;
      }
   }
   if (board.wouldAttack(lastMove,DestSquare(threatMove))) {
      // last move defends or attacks dest square of threat
      return 1;
   }
   return 0;
}

// Recursive function, implements alpha/beta search below ply 0 but
// above the quiescence search.
//
// The current board is this->board.
// The search parameters such as depth, ply are in this->node.
//
int Search::search()
{
    int rep_count;
    int using_tb;
    int move_count;
#ifdef MOVE_ORDER_STATS
    node->best_count = 0;
#endif
#ifdef SEARCH_STATS
    ++controller->stats->reg_nodes;
#endif
    int ply = node->ply;
    int depth = node->depth;
    ASSERT(ply < Constants::MaxPly);
    if (++nodeAccumulator > NODE_ACCUM_THRESHOLD) {
        controller->stats->num_nodes += nodeAccumulator;
        nodeAccumulator = 0;
#if defined(SMP_STATS)
        // sample thread usage
        Statistics *stats = controller->stats;
        if (--controller->sample_counter <=0) {
           stats->samples++;
           stats->threads += controller->pool->activeCount();
           controller->sample_counter = SAMPLE_INTERVAL;
        }
#endif
        if (--controller->time_check_counter <= 0) {
            controller->time_check_counter = Time_Check_Interval;
            if (checkTime(board,ply)) {
               if (talkLevel == Trace) {
                  cout << "# terminating, time up" << endl;
                }
                controller->terminateNow();   // signal all searches to end
            }
        }
    }
    if (terminate) {
        return node->alpha;
    }
    else if (ply >= Constants::MaxPly-1) {
       if (!board.wasLegal((node-1)->last_move)) {
          return -Illegal;
       }
       return scoring.evalu8(board);
    }

    if (Scoring::isDraw(board,rep_count,ply)) {
        node->flags |= EXACT;
        if (!board.wasLegal((node-1)->last_move)) {
           return -Illegal;
        }
#ifdef _TRACE
        if (master()) {
            indent(ply); cout << "draw!" << endl;
        }
#endif
        return drawScore(board);
    }
    Move hash_move = NullMove;
    using_tb = 0;
#if defined(GAVIOTA_TBS) || defined(NALIMOV_TBS)
    int egtbDepth = Constants::MaxPly*DEPTH_INCREMENT;
    if (srcOpts.use_tablebases) {
        const Material &wMat = board.getMaterial(White);
        const Material &bMat = board.getMaterial(Black);
        egtbDepth = 3*DEPTH_INCREMENT*root()->getIterationDepth()/4;
        using_tb = (wMat.men() + bMat.men() <= EGTBMenCount) && (depth >= egtbDepth || ply <= 2);
    }
#endif
    HashEntry hashEntry;
    HashEntry::ValueType result;
    // Search the hash table to see if we have hit this
    // position before.
    // Note: query the hash table before the tablebases, since TB info may
    // be cached.
    // Note: we copy the hash entry .. so mods by another thread do not
    // alter the copy
    result = controller->hashTable.searchHash(board,board.hashCode(rep_count),
                              ply,depth,controller->age,hashEntry);
#ifdef SEARCH_STATS
    controller->stats->hash_searches++;
#endif
    bool hit = result != HashEntry::NoHit;
    if (hit) {
#ifdef SEARCH_STATS
        controller->stats->hash_hits++;
#endif
         // always accept a full-depth entry (cached tb hit)
         if (!hashEntry.tb()) {
            // if using TBs at this ply, do not pull a non-TB entry out of
            // the hashtable. Also do not allow hash based cutoff of a PV
            // node.
            if (using_tb || node->PV()) {
               result = HashEntry::Invalid;
            }
        }
        int value = hashEntry.getValue();
        switch (result) {
            case HashEntry::Valid:
#ifdef _TRACE
                if (master()) {
                    indent(ply);
                    cout << "hash cutoff, type = E" <<
                        " alpha = " << node->alpha <<
                        " beta = " << node->beta <<
                        " value = " << value << endl;
                }
#endif
                // If this is a mate score, adjust it to reflect the
                // current ply depth.
                //
                if (value >= Constants::MATE_RANGE) {
                    value -= ply;
                }
                else if (value <= -Constants::MATE_RANGE) {
                    value += ply;
                }
                if (node->inBounds(value)) {
                    // parent node will consider this a new best line
                    hash_move = hashEntry.bestMove(board);
                    if (!IsNull(hash_move)) {
                        node->pv[ply] = hash_move;
                        node->pv_length = 1;
                    }
#ifdef _TRACE
                    if (master()) {
                        indent(ply); cout << "best line[ply][ply] = ";
                        MoveImage(hash_move,cout);
                        cout << endl;
                    }
#endif
                }
                node->flags |= EXACT;
                return value;
            case HashEntry::UpperBound:
                if (value <= node->alpha) {
#ifdef _TRACE
                    if (master()) {
                        indent(ply);
                        cout << "hash cutoff, type = U" <<
                            " alpha = " << node->alpha <<
                            " beta = " << node->beta <<
                            " value = " << value << endl;
                    }
#endif
                    return value;                     // cutoff
                }
                break;
            case HashEntry::LowerBound:
                if (value >= node->beta) {
#ifdef _TRACE
                    if (master()) {
                        indent(ply);
                        cout << "hash cutoff, type = L" <<
                            " alpha = " << node->alpha <<
                            " beta = " << node->beta <<
                            " value = " << value << endl;
                    }
#endif
                    History::updateHistoryMove(board,hashEntry.bestMove(board),
                                               node->depth, board.sideToMove());
                    
                    return value;                     // cutoff
                }
                break;
            default:
                break;
        } // end switch
        // Note: hash move may be usable even if score is not usable
        hash_move = hashEntry.bestMove(board);
    }
#if defined(GAVIOTA_TBS) || defined(NALIMOV_TBS)
    if (using_tb && rep_count==0) {
        int tb_hit = 0;
        controller->stats->tb_probes++;
        int tb_score;
#ifdef NALIMOV_TBS
         if (srcOpts.tablebase_type == Options::NALIMOV_TYPE) {
             tb_hit = NalimovTb::probe_tb(board, tb_score, ply);
         }
#endif
#ifdef GAVIOTA_TBS
         if (srcOpts.tablebase_type == Options::GAVIOTA_TYPE) {
             // TBD: use soft probing at lower depths
             tb_hit = GaviotaTb::probe_tb(board, tb_score, ply, true);
         }
#endif
        if (tb_hit) {
            controller->stats->tb_hits++;
#ifdef _TRACE
            if (master()) {
                indent(ply); cout << "EGTB hit: score " << tb_score << endl;
            }
#endif
            int score = tb_score;
            // insert TB info in hash table.
            if (score <= -Constants::MATE_RANGE) {
                score -= ply;
            }
            else if (score >= Constants::MATE_RANGE) {
                score += ply;
            }
#ifdef _TRACE
            if (master() && tb_score != score) {
                indent(ply); cout << "adjusted score " << score << endl;
            }
#endif
            // Put it in with a large depth so we will not
            // overwrite - this entry is "exact" at all
            // search depths, so effectively its depth is infinite.
            controller->hashTable.storeHash(board.hashCode(rep_count),
                (Constants::MaxPly-1)*DEPTH_INCREMENT,
                controller->age,
                HashEntry::Valid,
                score,
                Scoring::INVALID_SCORE,
                HashEntry::TB_MASK,
                NullMove);
            node->best_score = tb_score;               // unadjusted score
            node->flags |= EXACT;
            return node->best_score;
        }
    }
#endif
    // At this point we need to know if we are in check or not.
    int in_check =
        (board.checkStatus((node-1)->last_move) == InCheck);
#ifdef _DEBUG
    if (in_check != board.inCheck()) {
	   cout << "# " << board << endl;
	   cout << "# move=";
	   MoveImage((node-1)->last_move,cout);
	   cout << endl;
	   ASSERT(0);
    }
#endif
#ifdef _TRACE
    if (master() && in_check) { indent(ply); cout << "in_check=" << in_check << endl;}
#endif
    node->fpruned_moves = 0;
    move_count = 0;
    node->eval = node->staticEval = Scoring::INVALID_SCORE;
    if (hit) {
        // Use the cached static value if possible
        node->eval = node->staticEval = hashEntry.staticValue();
    }
    if (node->eval == Scoring::INVALID_SCORE) {
        node->eval = node->staticEval = scoring.evalu8(board);
    }
    if (hit) {
        const int hashValue = hashEntry.getValue();
        // Use the transposition table entry to provide a better score
        // for pruning decisions, if possible
        if (result == (hashValue > node->eval ? HashEntry::LowerBound :
                       HashEntry::UpperBound)) {
            node->eval = hashValue;
        }
    }

    bool doNull = !in_check &&
        !node->PV() &&
        !(node->flags & (IID|VERIFY)) &&
        !IsNull((node-1)->last_move) &&
        !Scoring::mateScore(node->alpha) &&
        board.state.moveCount <= 98 &&
        (board.getMaterial(board.sideToMove()).pieceCount() >= 1);

#ifdef STATIC_NULL_PRUNING
    // static null pruning, as in Stockfish, Protector, etc.
    if (doNull && depth <= 3*DEPTH_INCREMENT) {
        const int margin = STATIC_NULL_MARGIN[depth*4/DEPTH_INCREMENT];
        const int threshold = node->beta+margin;
        ASSERT(node->eval != Scoring::INVALID_SCORE);
        if (node->eval > threshold) {
#ifdef SEARCH_STATS
            ++controller->stats->static_null_pruning;
#endif
            return node->eval - margin;
        }
    }
#endif

#ifdef RAZORING
    // razoring as in Glaurung & Toga
    if (doNull && depth <= 3*DEPTH_INCREMENT &&
        IsNull(hash_move)) {
       const int threshold = node->beta - (depth <= DEPTH_INCREMENT ? int(1.0*PAWN_VALUE) : int(2.5*PAWN_VALUE));
        ASSERT(node->eval != Scoring::INVALID_SCORE);
        if (node->eval < threshold) {
            // Note: use threshold as the bounds here, not beta, as
            // was done in Toga 3.0:
            int v = quiesce(threshold-1,threshold,ply+1,0);
            if(v < threshold) {
#ifdef _TRACE
                indent(ply); cout << "razored node, score=" << v << endl;
#endif
#ifdef SEARCH_STATS
                controller->stats->razored++;
#endif
                return v;
            }
        }
    }
#endif

    // Try to get a fast cutoff using a "null move".  Skip if the side
    // to move is in check or if material balance is low enough that
    // zugzwang is a possibility. Do not do null move if this is an
    // IID search, because it will only help us get a cutoff, not a move.
    // Also avoid null move near the 50-move draw limit.
    node->threatMove = NullMove;
    if (doNull && depth >= 2*DEPTH_INCREMENT) {
        int nu_depth;
        nu_depth = depth-4*DEPTH_INCREMENT; // R=3
        // If score is very good do extra reduction (aka "smooth scaling").
        int threshold = node->beta + PAWN_VALUE;
        int eval;
        if (depth > 6*DEPTH_INCREMENT &&
            (eval = node->eval) > threshold) {
            nu_depth -= Util::Min(DEPTH_INCREMENT,DEPTH_INCREMENT*(eval-node->beta-(PAWN_VALUE/2))/(2*PAWN_VALUE));
            nu_depth = Util::Max(nu_depth,DEPTH_INCREMENT);
        }
        // Skip null move if likely to be futile according to hash info
        if (!hit || !hashEntry.avoidNull(nu_depth,node->beta)) {
            node->last_move = NullMove;
            BoardState state = board.state;
            board.doNull();
#ifdef _TRACE
            if (master()) {
                indent(ply);
                cout << "trying " << ply << ". " << "(null)" << endl;
            }
#endif
            int nscore;
            if (nu_depth > 0)
                nscore = -search(-node->beta, 1-node->beta,
                                 ply+1, nu_depth);
            else
                nscore = -quiesce(-node->beta, 1-node->beta,
                                  ply+1, 0);
#ifdef _TRACE
            if (master()) {
                indent(ply);
                cout << ply << ". " << "(null)" << ' ' << nscore << endl;
            }
#endif
            board.undoNull(state);
            if (terminate) {
                node->best_score = node->alpha;
                goto search_end2;
            }
            else if (nscore >= node->beta) {          // cutoff
#ifdef VERIFY_NULL_SEARCH
                if (depth >= 6*DEPTH_INCREMENT) {
                    // Verify null cutoff with reduced-depth search
                    // (idea from Dieter Buerssner)
                    nu_depth = depth-5*DEPTH_INCREMENT;
                    ASSERT(nu_depth > 0);
                    nscore = search(node->alpha, node->beta,
                                    ply+1, nu_depth, VERIFY);
                    if (nscore == -Illegal) {
#ifdef _TRACE
                        indent(ply); cout << "previous move illegal" << endl;
#endif
                        return -Illegal;
                    }
#ifdef _TRACE
                    if (master()) {
                        indent(ply);
                        if (nscore>=node->beta)
                            cout << "null cutoff verified, score=" << nscore;
                        else
                            cout << "null cutoff not verified";
                        cout << endl;
                    }
#endif
                }
                if (nscore >= node->beta)             // null cutoff
#endif
                    {
#ifdef _TRACE
                        if (master()) {
                            indent(ply);
                            cout << "**CUTOFF**" << endl;
                        }
#endif
#ifdef SEARCH_STATS
                        controller->stats->null_cuts++;
#endif
                        // Do not return a mate score from the null move search.
                        node->best_score = nscore >= Constants::MATE-ply ? node->beta :
                            nscore;
                        goto hash_insert;
                    }
            }
            else {
                // Null move failed low. Remember what the opponent move was
                // that refuted the null move.
                node->threatMove = (node+1)->best;
                // Extend previously reduced move if threat move related to
                // that move (idea from Stockfish)
                if (!IsNull(node->threatMove) &&
                    ply > 0 && ((node-1)->extensions & LMR) &
                    movesRelated( (node-1)->last_move, node->threatMove)) {
                    // return a fail-low score (fail high in parent node),
                    // forcing a full width search
                    return node->alpha;
                }
            }
        }
    }

    // Use "internal iterative deepening" to get an initial move to try if
    // there is no hash move .. an idea from Crafty (previously used by
    // Hitech).
    if (IsNull(hash_move) && depth >= 4*DEPTH_INCREMENT) {
        int d;
        d = Util::Min(depth-2*DEPTH_INCREMENT,depth/2);
        if (!node->PV()) d-=DEPTH_INCREMENT;
#ifdef _TRACE
        if (master()) {
            indent(ply); cout << "== start IID, depth = " << d
                << endl;
        }
#endif
        // Call search routine at lower depth to get a 1st move to try.
        // ("Internal iterative deepening").
        //
        // Note: we do not push down the node stack because we want this
        // search to have all the same parameters (including ply) as the
        // current search, just reduced depth + the IID flag set.
        node->flags |= IID;
        int alpha = node->alpha;
        node->depth = d;
        int iid_score = -search();
        node->flags &= ~IID;
        // reset key params
        node->num_try = 0;
        node->cutoff = 0;
        node->depth = depth;
        node->alpha = node->best_score = alpha;
        node->fpruned_moves = 0;

        // set hash move to IID search result (may still be null)
        hash_move = node->best;
        // do not retain any pv information from the IID search
        // (can screw up non-IID pv).
        (node+1)->pv[ply+1] = NullMove;
        (node+1)->pv_length = 0;
        if (iid_score == Illegal || (node->flags & EXACT)) {
           // previous move was illegal or was an exact score
#ifdef _TRACE
          if (master()) {
             indent(ply);
             cout << "== exact result from IID" << endl;
          }
#endif
           return -iid_score;
        }
        if (terminate) {
            node->best_score = node->alpha;
            return node->alpha;
        }
#ifdef _TRACE
        if (master()) {
            indent(ply); cout << "== IID done.";
        }
#endif

#ifdef _TRACE
        if (master()) {
            if (!IsNull(hash_move)) {
                indent(ply); cout << "  hash_move = ";
                MoveImage(hash_move,cout);
            }
            cout << endl;
        }
#endif
    }
    {
        MoveGenerator mg(board, &context, ply, hash_move, (node-1)->last_move, master());
        BoardState state = board.state;
        int try_score;

        // we do not split if in check because generally there will
        // be few moves to search there.
        const int canSplit = srcOpts.ncpus>1 && !in_check &&
            depth >= threadSplitDepth;
        //
        // Now we are ready to loop through the moves from this position
        //
#ifdef _TRACE
        int first = 1;
#endif
        int hibound = node->beta;
        while (!node->cutoff && !terminate) {
            Move move;
            // we do not bother to lock here, because if we have split
            // this node, we don't come back to this part of the loop
            move = in_check ? mg.nextEvasion() : mg.nextMove();
            if (IsNull(move)) break;
            if (IsUsed(move)) continue;
#ifdef SEARCH_STATS
            ++controller->stats->moves_searched;
#endif
            if (Capture(move)==King) {
                return -Illegal;                  // previous move was illegal
            }
            ASSERT(DestSquare(move) != InvalidSquare);
            ASSERT(StartSquare(move) != InvalidSquare);
            move_count++;
#ifdef _TRACE
            if (master()) {
                indent(ply);
                cout << "trying " << ply << ". ";
                MoveImage(move,cout);
               if (first) cout << "(pv)";
                cout << " [" << node->best_score << "," << hibound << "]";
                cout << " d:" << depth << endl;
            }
#endif
            node->last_move = move;
            CheckStatusType in_check_after_move = board.wouldCheck(move);
            int extend = calcExtensions(board,node,node,in_check_after_move,
                                        node->num_try,move);
            if (extend == PRUNE) {
#ifdef _TRACE
              if (master()) {
                indent(ply); cout << "fwd pruned." << endl;
              }
#endif
              node->fpruned_moves++;
              continue;
            }
            board.doMove(move);
            if (!in_check && !board.wasLegal(move)) {
                  ASSERT(board.anyAttacks(board.kingSquare(board.oppositeSide()),board.sideToMove()));
#ifdef _TRACE
               if (master()) {
                  indent(ply); cout << "Illegal move!" << endl;
               }
#endif
               board.undoMove(move,state);
               continue;
            }
            setCheckStatus(board, in_check_after_move);
            if (depth+extend-DEPTH_INCREMENT > 0) {
                try_score = -search(-hibound, -node->best_score,
                    ply+1, depth+extend-DEPTH_INCREMENT);
            }
            else {
                try_score = -quiesce(-hibound, -node->best_score,
                    ply+1, 0);
            }
            if (try_score == Illegal) {
#if defined(_TRACE)
                if (master()) {
                    indent(ply); cout << "Illegal move" << endl;
                }
#endif
                board.undoMove(move,state);
                continue;
            }
            if (try_score > node->best_score && 
               (extend < 0 || hibound < node->beta) &&
                !((node+1)->flags & EXACT) &&
                !terminate) {
               // We failed to get a cutoff and must re-search
#ifdef _TRACE
               if (master()) {
                  indent(ply); cout << ply << ". ";
                  MoveImage(move,cout);
                  cout << " score = " << try_score << " - no cutoff, researching .." << endl;
                    indent(ply); cout << "window = [" << node->best_score << "," << node->beta
                        << "]" << endl;
               }
#endif
               if (extend < 0) {
                 extend = 0;
                 node->extensions = 0;
                 // try zero-width but non-reduced search
                 if (depth+extend-DEPTH_INCREMENT > 0)
                    try_score=-search(-hibound, -node->best_score,ply+1,depth+extend-DEPTH_INCREMENT);
                 else
                    try_score=-quiesce(-hibound,-node->best_score,ply+1,0);
#ifdef _TRACE
                 if (master()) {
                    indent(ply);
                    cout << ply << ". ";
                    MoveImage(move,cout);
                    cout << ' ' << try_score << endl;
                 }
#endif
               }
               if (try_score > node->best_score && !terminate) {
                  if (depth+extend-DEPTH_INCREMENT > 0)
                     try_score=-search(-node->beta,-node->best_score,ply+1,depth+extend-DEPTH_INCREMENT);
                  else
                     try_score=-quiesce(-node->beta,-node->best_score,ply+1,0);
#ifdef _TRACE
                  if (master()) {
                     indent(ply);
                     cout << ply << ". ";
                     MoveImage(move,cout);
                     cout << ' ' << try_score << endl;
                  }
#endif
               }
            }
            board.undoMove(move,state);
            if (terminate) {
                break;
            }
#ifdef _TRACE
            if (master()) {
                indent(ply);
                cout << ply << ". ";
                MoveImage(move,cout);
                cout << ' ' << try_score;
                if (first) cout << " (pv)";
                cout << endl;
            }
            first = 0;
#endif
            ASSERT(node->num_try<Constants::MaxMoves);
            node->done[node->num_try++] = move;
            ASSERT(node->num_try<Constants::MaxMoves);
            if (try_score > node->best_score) {
                if (updateMove(board,node,node,move,try_score,ply,depth)) {
                    // cutoff
                    break;
                }
            }
            if (try_score >= Constants::MATE-1-ply) {
                node->cutoff++;
                break;                            // mating move found
            }
            // zero-width window for the rest of the moves
            hibound = node->best_score+1;
            if (canSplit && maybeSplit(board, node, &mg, ply, depth)) {
                break;
            }
        }                                         // end move loop
#ifdef _TRACE
        if (node->best_score >= node->beta && master()) {
            indent(ply);
            cout << "**CUTOFF**" << endl;
        }
#endif
        if (terminate) {
            node->best_score = node->alpha;
            goto search_end2;
        }
        if (node->num_try == 0 && node->fpruned_moves == 0
        ) {
            // no moves were tried
            if (in_check) {
#ifdef _TRACE
                if (master()) {
                    indent(ply); cout << "mate" << endl;
                }
#endif
                node->best_score = -(Constants::MATE - ply);
                node->flags |= EXACT;
                goto search_end2;
            }
            else {                                // stalemate
#ifdef _TRACE
                if (master()) {
                    indent(ply); cout << "stalemate!" << endl;
                }
#endif
                node->best_score = drawScore(board);
                node->flags |= EXACT;
                return node->best_score;
            }
        }
    }
    if (!IsNull(node->best) && !CaptureOrPromotion(node->best) &&
        board.checkStatus() != InCheck) {
<<<<<<< HEAD
        ASSERT(ply>0);
=======
>>>>>>> 96d18960
        context.setKiller((const Move)node->best, node->ply);
        History::updateHistory(board,node,node->best,
            depth,
            board.sideToMove());
    }

    // don't insert into the hash table if we are terminating - we may
    // not have an accurate score.
 hash_insert:
    if (!terminate) {
        if (node->best == NullMove) node->best = hash_move;
        // store the position in the hash table, if there's room
        int value = node->best_score;
        HashEntry::ValueType val_type;
        // Adjust mate scores to reflect current ply. But only
        // if the score is in bounds.
        if (value > node->alpha && value < node->beta) {
            if (value < -Constants::MATE_RANGE) {
                value -= ply;
            }
            else if (value > Constants::MATE_RANGE) {
                value += ply;
            }
        }
#ifdef _TRACE
        char typeChar;
#endif
        if (value <= node->alpha) {
            val_type = HashEntry::UpperBound;
#ifdef _TRACE
            typeChar = 'U';
#endif
            // We don't have a "best" move, because all moves
            // caused alpha cutoff.  But if there was a hash
            // move or an initial move produced by internal
            // interative deepening, save it in the hash table
            // so it will be tried first next time around.
            node->best = hash_move;
        }
        else if (value >= node->beta) {
            val_type = HashEntry::LowerBound;
#ifdef _TRACE
            typeChar = 'L';
#endif
        }
        else {
            val_type = HashEntry::Valid;
#ifdef _TRACE
            typeChar = 'E';
#endif
        }
#ifdef _TRACE
        if (master()) {
            indent(ply);
            cout << "storing type=" << typeChar <<
                " ply=" << ply << " depth=" << depth << " value=" << value <<
                " move=";
            MoveImage(node->best,cout);
            cout << endl;
        }
#endif
        const hash_t hashCode = board.hashCode(rep_count);
        controller->hashTable.storeHash(hashCode, depth,
                                        controller->age,
                                        val_type,
                                        node->best_score, 
                                        node->staticEval,
                                        (IsForced(node->best) ? HashEntry::FORCED_MASK : 0) |
                                        (IsForced2(node->best) ? HashEntry::FORCED2_MASK : 0),
                                        node->best);
    }
    search_end2:
#ifdef MOVE_ORDER_STATS
    if (node->num_try && node->best_score != node->alpha) {
        controller->stats->move_order_count++;
        ASSERT(node->best_count>=0);
        if (node->best_count<4) {
            controller->stats->move_order[node->best_count]++;
        }
    }
#endif
#ifdef SEARCH_STATS
    // don't count qsearch pruning
    //    controller->stats->futility_pruning += node->fpruned_moves;
#endif
    int score = node->best_score;
    ASSERT(score >= -Constants::MATE && score <= Constants::MATE);
    return score;
}

int Search::updateRootMove(const Board &board,
                           NodeInfo *parentNode, NodeInfo *node,
                           Move move, int score, int move_index)
{
   int locked = 0;
   SplitPoint *s = split;
   if (s) {
       s->lock();
       locked++;
   }
   if (score > parentNode->best_score)  {
      parentNode->best = move;
      parentNode->best_score = score;
#ifdef MOVE_ORDER_STATS
      parentNode->best_count = node->num_try-1;
#endif
      if (score >= parentNode->beta) {
#ifdef _TRACE
         if (master())
             cout << "ply 0 beta cutoff" << endl;
#endif
         // set pv to this move so it is searched first the next time
         parentNode->pv[0] = move;
         parentNode->pv_length = 1;
         parentNode->cutoff++;
         parentNode->best_score = score;
         controller->updateStats(parentNode, controller->getIterationDepth(),
                            parentNode->best_score,
                            parentNode->alpha,parentNode->beta);
         if (locked) {
            s->unlock();
         }
         if (controller->uci) {
            cout << "info score ";
            Scoring::printScoreUCI(score,cout);
            cout << " lowerbound" << endl;
         }
         return 1;  // signal cutoff
      }
      updatePV(board,parentNode,(node+1),move,0);
      controller->updateStats(parentNode, controller->getIterationDepth(),
                              parentNode->best_score,
                              parentNode->alpha,parentNode->beta);
      if (move_index>1) {
          // best move has changed, show new best move
          showStatus(board,move,score <= parentNode->alpha,score >= parentNode->beta,0);
      }
   }
   if (locked) {
      s->unlock();
   }
   return 0;   // no cutoff
}

void Search::searchSMP(ThreadInfo *ti)
{
    Move move;
    const int in_check = board.checkStatus() == InCheck;
    BoardState state(board.state);
    const int &ply = node->ply;
    const int &depth = node->depth;

    // Count moves from the point where the parent was split.
    // This is used for pruning and reduction. Note this will
    // generally under-estimate the actual number of moves 
    // that have been searched when multiple threads are at work,
    // but that's ok: we would rather under-prune than prune
    // excessively.
    int moveIndex = node->num_try;
    // get node from which we were split
    NodeInfo *parentNode = split->splitNode;
    int best_score = parentNode->best_score;
#ifdef _THREAD_TRACE
    log("searchSMP",ti->index);
#endif
    MoveGenerator *mg = ti->work->split->mg;
    bool fhr = false;
    while (!parentNode->cutoff && !terminate) {
        move = in_check ?
            mg->nextEvasion(split) :
            mg->nextMove(split);
        if (IsNull(move)) break;
        if (IsUsed(move)) continue;
#ifdef SEARCH_STATS
        ++controller->stats->moves_searched;
#endif
        if (ply == 0) {
            fhr = false;
        }
#ifdef _TRACE
        if (master() || ply==0) {
            indent(ply); cout << "trying " << ply << ". ";
            MoveImage(move,cout); cout << endl;
        }
#endif
        ASSERT(Capture(move) != King);
        int try_score;

        node->extensions = 0;
        node->last_move = move;
        CheckStatusType in_check_after_move = board.wouldCheck(move);
        int extend = calcExtensions(board,node,parentNode,in_check_after_move,
                                    moveIndex,move);
        if (extend == PRUNE) {
#ifdef _TRACE
           if (master()) {
              indent(ply); cout << "fwd pruned." << endl;
           }
#endif
           parentNode->fpruned_moves++;
           continue;
        }
        board.doMove(move);
        if (!in_check && !board.wasLegal(move)) {
#ifdef _TRACE
           if (master()) {
               indent(ply); cout << "Illegal move!" << endl;
           }
#endif
           board.undoMove(move,state);
           continue;
        }
        setCheckStatus(board,in_check_after_move);
#ifdef _TRACE
        if (master()) {
            indent(ply); cout << "window [" << best_score <<
                "," << best_score+1 << "]" << endl;
        }
#endif
        if (depth+extend-DEPTH_INCREMENT > 0) {
            try_score = -search(-best_score-1, -best_score,
                ply+1, depth+extend-DEPTH_INCREMENT);
        }
        else {
            try_score = -quiesce(-best_score-1, -best_score,
                ply+1, 0);
        }
        if (try_score == Illegal) {
#ifdef _TRACE
            if (master()) {
                indent(ply); cout << "Illegal move" << endl;
            }
#endif
            board.undoMove(move,state);
            continue;
        }
        moveIndex++;
#ifdef _TRACE
        if (master() || ply==0) {
            indent(ply); cout << ply << ". ";
            MoveImage(move,cout);
            cout << " " << try_score << endl;
        }
#endif
        if (terminate || parentNode->cutoff) {
#ifdef _TRACE
          if (master()) {
             indent(ply); cout << "parent node cutoff" << endl;
          }
#endif
           board.undoMove(move,state);
           break;
        }
        // it is possible the parent node's best score has changed, so
        // compare against that
        split->lock();
        if (try_score > parentNode->best_score && 
            (parentNode->beta > best_score+1 || extend < 0) &&
            !((node+1)->flags & EXACT) &&
            !terminate) {
            // We got a new best move but with a zero-width search or with
            // reduction enabled, so we must re-search.
#ifdef _TRACE
            if (master() || ply==0) {
                indent(ply); cout << ply << ". ";
                MoveImage(move,cout);
                cout << "score = " << try_score << " - no cutoff, researching";
                cout << " (smp ";
                cout << ti->index << ')' << endl;
            }
#endif
            split->unlock();
            if (extend < 0) {
                node->extensions = 0;
                extend = 0;
                if (ply == 0) {
                   fhr = true;
                   root()->fail_high_root++;
                }
                // first try a zero-width but non-reduced search
                if (depth+extend-DEPTH_INCREMENT > 0)
                   try_score=-search(-best_score-1,-best_score,ply+1,depth+extend-DEPTH_INCREMENT);
                else
                   try_score=-quiesce(-best_score-1,-best_score,ply+1,0);

            }
            if (try_score > parentNode->best_score && !terminate) {
               if (ply == 0) {
                  fhr = true;
                  root()->fail_high_root++;
               }
               if (depth+extend-DEPTH_INCREMENT > 0)
                  try_score=-search(-parentNode->beta,-best_score,ply+1,depth+extend-DEPTH_INCREMENT);
               else
                  try_score=-quiesce(-parentNode->beta,-best_score,ply+1,0);
            }
        }
        else
           split->unlock();
        board.undoMove(move,state);
        if (ply == 0 && controller->getIterationDepth()<=MoveGenerator::EASY_PLIES) ((RootMoveGenerator*)mg)->setScore(move,try_score);
#ifdef _TRACE
        if (master() || ply==0) {
            indent(ply);
            cout << ply << ". ";
            MoveImage(move,cout);
            cout << " " << try_score << endl;
        }
#endif
        if (!terminate && !parentNode->cutoff) {
            split->lock();
            ASSERT(parentNode->num_try<Constants::MaxMoves);
            parentNode->done[parentNode->num_try++] = move;
            split->unlock();
            if (try_score > parentNode->best_score) {
                // search produced a new best move or cutoff, update parent node
#if defined (_THREAD_TRACE) || defined(_TRACE)
              stringstream s;
                s << "new best smp, thread=" << ti->index << " ply= " << ply << '\0';
#ifdef _TRACE
                cout << s.str() << endl;
#endif
#ifdef _THREAD_TRACE
                log(s.str());
#endif
#endif
                if (ply == 0) {
                    ((RootSearch*)(split->master->work))->updateRootMove(board,parentNode,node,move,try_score,parentNode->num_try);
                }
                else
                    split->master->work->updateMove(board,parentNode,node,move,try_score,ply,depth);
                best_score = parentNode->best_score;
                if (fhr) {
                    fhr = false;
                    root()->fail_high_root--;
                }
            }
            if (try_score >= Constants::MATE-1-ply) {
                parentNode->cutoff++;
                break;                            // mating move found
            }
        }
        if (fhr) {
            fhr = false;
            root()->fail_high_root--;
        }
        if (ply == 0 && root()->getWaitTime()) {
            sleep(root()->getWaitTime());
        }
    }
    // this search is done, make this thread available for
    // other tasks
}

int Search::updateMove(const Board &board, NodeInfo *parentNode, NodeInfo *node, Move move, int score, int ply, int depth)
{
    int cutoff = 0;
    int locked = 0;
    SplitPoint *s = split;
    if (s) {
       s->lock();
       locked++;
    }
    // avoid race - check score again when lock acquired
    if (score > parentNode->best_score) {
       parentNode->best_score = score;
       parentNode->best = move;
#ifdef MOVE_ORDER_STATS
       parentNode->best_count = node->num_try-1;
#endif
       Refutations::setRefutation((parentNode-1)->last_move,move);
       if (score >= parentNode->beta) {
#ifdef _TRACE
           if (master()) {
               indent(ply); cout << "beta cutoff" << endl;
           }
#endif
           parentNode->cutoff++;
           cutoff++;
       }
       else {
           parentNode->best_score = score;
           // update pv from slave node to master
           updatePV(board,parentNode,(node+1),move,ply);
       }
    }
    if (locked) s->unlock();
    return cutoff;
}

void Search::updatePV(const Board &board, Move m, int ply)
{
    updatePV(board,node,(node+1),m,ply);
#ifdef _DEBUG
    Board board_copy(board);
#ifdef _TRACE
    if (master()) {
        indent(ply); cout << "update_pv, ply " << ply << endl;
    }
#endif
    for (int i = ply; i < node->pv_length+ply; i++) {
#ifdef _TRACE
        if (master()) {
            MoveImage(node->pv[i],cout); cout << " " << (flush);
        }
#endif
        ASSERT(legalMove(board_copy,node->pv[i]));
        board_copy.doMove(node->pv[i]);
    }
#endif
#ifdef _TRACE
    if (master()) cout << endl;
#endif
}


void Search::updatePV(const Board &board,NodeInfo *node,NodeInfo *fromNode,Move move, int ply)
{
#ifdef _TRACE
    if (master()) {
        indent(ply); cout << "update_pv, ply " << ply << endl;
    }
#endif
    node->pv[ply] = move;
    if (fromNode->pv_length) {
        memcpy((void*)(node->pv+ply+1),(void*)(fromNode->pv+ply+1),
            sizeof(Move)*fromNode->pv_length);
    }
    node->pv_length = fromNode->pv_length+1;
#ifdef _DEBUG
    Board board_copy(board);
    for (int i = ply; i < node->pv_length+ply; i++) {
        ASSERT(i<Constants::MaxPly);
#ifdef _TRACE
        if (master()) {
            MoveImage(node->pv[i],cout); cout << " " << (flush);
        }
#endif
        ASSERT(legalMove(board_copy,node->pv[i]));
        board_copy.doMove(node->pv[i]);
    }
#endif
}

int Search::maybeSplit(const Board &board, NodeInfo *node,
                       MoveGenerator *mg, int ply, int depth)
{
    // Now that we have searched at least one valid move, we can
    // consider using multiple threads to search the rest (YBWC).
    int splits = 0;
    if (!terminate && mg->more() &&
        activeSplitPoints < SPLIT_STACK_MAX_DEPTH &&
#if defined(GAVIOTA_TBS) || defined(NALIMOV_TBS)
        (!srcOpts.use_tablebases ||
        board.getMaterial(White).men() +
        board.getMaterial(Black).men() > EGTBMenCount) &&
#endif
        controller->pool->checkAvailable()) {

        ThreadInfo *slave_ti;
        ThreadInfo *slaves[Constants::MaxCPUs];
        int remaining = 100;
        // Keep trying to get/assign threads until no threads are
        // available or no more moves are available to search.
        while (remaining>1 && (slave_ti = controller->pool->checkOut(this,node,ply,depth))!=NULL) {
            // A thread is available.
            ASSERT(slave_ti != ti);
            if (!splits) {
               // Save the current split point if any (may be NULL)
               SplitPoint *parent = split;
               // We are about the change the parent's stack, so lock it
               Lock(splitLock);
               // create a split point for this search instance
               split = &splitStack[activeSplitPoints++];
#ifdef _THREAD_TRACE
               ostringstream os;
               os << "splitting from thread " << ti->index << 
                   " split stack size now " << activeSplitPoints << '\0';
               log(os.str());
#endif
               // initialize the new split point
               split->master = ti;
               split->parent = parent;
               split->ply = ply;
               split->depth = depth;
               split->mg = mg;
               split->moveIndex = node->num_try;
               split->splitNode = node;
               // save master's current state
               split->savedBoard = board;
#ifndef _WIN32
               // ensure parent thread will wait when back in idle loop
               ti->reset();
#endif
               Unlock(splitLock);
               // Force all remaining moves to be generated, since the
               // MoveGenerator class is not thread-safe otherwise (it
               // maintains a pointer to the board and when accessed by
               // multiple threads this pointer may not always be at the
               // current position). Also we want to know how many moves
               // remain.
               remaining = mg->generateAllMoves(node,split);
            }
            split->lock();
            ASSERT(slave_ti != ti);
            // Add new slave to the list of slaves in the parent split point
            split->slaves.add(slave_ti);
            split->unlock();
            // set new slave Search's "split" variable
            slave_ti->work->split = split;
            // Defer further initialization of slave Search until its
            // thread runs, because we need access to its thread-specific
            // search stack.
#ifdef _THREAD_TRACE
            log("adding slave thread ", slave_ti->index);
#endif
            slaves[splits++] = slave_ti;
#ifdef SMP_STATS
            controller->stats->splits++;
#endif
#ifdef _THREAD_TRACE
            log("split ply",ply);
            log("depth",depth);
#endif
            --remaining;
        }
        // now start the slave threads (if we allocated any)
    	Lock(splitLock);
        for (int i = 0; i < splits; i++) {
            // Start searching in the new thread:
            slaves[i]->start();
        }
        Unlock(splitLock);
    }
    if (splits) {
        ASSERT(activeSplitPoints);
        // Go ahead and try to grab/search moves in this thread, in parallel
        // with its slaves:
        searchSMP(ti);
        // The master thread has completed its work. If any slave threads
        // remain, be a "helpful master" and make this thread available to 
        // them. When all slave threads are done, the parent will be 
        // signalled and exit the idle loop.
        //
        // Important to lock here - otherwise there is a race condition with
        // ThreadPool::checkIn.
        Lock(splitLock);
        split->lock();
#ifdef _THREAD_TRACE
        {
            ostringstream os;
            os << "search with master " << ti->index << " done, slaves count=" <<
                split->slaves.size() << " active=";
            for (int i = 0; i < split->slaves.size(); i++) {
                os << split->slaves[i]->index << ' ';
            }
            os << '\0';
            log(os.str());
        }
#endif
        if (split->slaves.size()) {
            ASSERT(!split->slaves.exists(ti));
#ifdef _DEBUG
            for (int i = 0; i < split->slaves.size(); i++) {
                // If idle, thread must be master of a split point.
                // If idle and not split, we will wait forever on it.
                ASSERT(split->slaves[i]->state == ThreadInfo::Working || split->slaves[i]->work->activeSplitPoints);
            }
#endif
#ifdef _THREAD_TRACE
            log("helpful master entering idle_loop, thread #",ti->index);
#endif
            // ensure parent will wait when back in loop
            ti->reset();
#ifdef HELPFUL_MASTER
            SplitPoint *currentSplit = split;
            split->unlock();
            Unlock(splitLock);
            ThreadPool::idle_loop(ti, split);
#ifdef _THREAD_TRACE
            log("helpful master out of idle_loop, thread #",ti->index);
#endif
            Lock(splitLock);
            ASSERT(ti->state == ThreadInfo::Working);
            //ASSERT(split->slaves.size() == 0);
            // The master returns to whatever split point it was previously
            // working on.
            split = currentSplit;
            ASSERT(split->master == ti);
            Unlock(splitLock);
#else
            split->unlock();
            Unlock(splitLock);
            // wait to be signalled by last child thread exiting
            ti->wait();
#endif
        } else {
            // No additional work at this split point so no use being a helpful master
            split->unlock();
            Unlock(splitLock);
        }
        // Now all work at the split point is finished, so pop the stack
        Lock(splitLock);
        restoreFromSplit(split);
        --activeSplitPoints;
        split = split->parent;
#ifdef _THREAD_TRACE
        {
            std::ostringstream s;
            s << "split stack " << ti->index << " popped, active count now="
              << activeSplitPoints << '\0';
            log(s.str());
        }
#endif
        Unlock(splitLock);
    }
    return splits;
}


// Initialize a Search instance to prepare it for searching at a split point.
// This is called from the thread in which the search will execute.
void Search::init(NodeStack &ns, ThreadInfo *slave_ti) {
    SplitPoint *s = split;
    // copy in new state
    board = s->savedBoard;
    node = ns+s->ply;
    // The split variable holds the split point to which this Search
    // instance is attached
    split = s;    
    nodeAccumulator = 0;
    ti = slave_ti;
    // Copy a little info from the parent node to the child.
    // Note: we do not copy all of it, since the child will
    // mostly access the parent node for state.
    node->ply = s->ply;
    node->depth = s->depth;
    node->num_try = s->moveIndex;
    node->beta = (ns+s->ply)->beta;
    if (s->ply>0) {
      // There is some info from the previous node in the stack
      // that the search needs to access, so copy it from the parent too:
      (node-1)->extensions = (ns+s->ply-1)->extensions;
      (node-1)->last_move = (ns+s->ply-1)->last_move;
    }
    // clear killer since the side to move may have been different
    // in the previous use of this class.
    context.clearKiller();
}

void Search::clearHashTables() {
   scoring.clearHashTables();
}

void Search::setSearchOptions() {
   srcOpts = options.search;
}


<|MERGE_RESOLUTION|>--- conflicted
+++ resolved
@@ -2837,10 +2837,6 @@
     }
     if (!IsNull(node->best) && !CaptureOrPromotion(node->best) &&
         board.checkStatus() != InCheck) {
-<<<<<<< HEAD
-        ASSERT(ply>0);
-=======
->>>>>>> 96d18960
         context.setKiller((const Move)node->best, node->ply);
         History::updateHistory(board,node,node->best,
             depth,
