// Copyright 2013-2019 by Jon Dart.  All Rights Reserved.

// Unit tests for Arasan

#include "board.h"
#include "boardio.h"
#include "legal.h"
#include "movegen.h"
#include "options.h"
#include "movearr.h"
#include "notation.h"
#include "chessio.h"
#include "scoring.h"
#include "search.h"
#include "globals.h"
#ifdef SYZYGY_TBS
#include "syzygy.h"
#endif
#include <algorithm>
#include <cctype>
#include <iostream>
#include <regex>
#include <set>
#include <string>
#include <utility>

using namespace std;
using namespace chess;

static int testIsPinned() {

    struct IsPinnedData {
       string fen;
       Square start, dest;
       int result;
       IsPinnedData(const char *fenStr, Square s, Square d, int res)
          : fen(fenStr), start(s), dest(d), result(res) {
          if (!BoardIO::readFEN(board, fenStr)) {
             cerr << "error in FEN: " << fenStr << endl;
             return;
          }
       }
       Board board;
    };

    const IsPinnedData cases[] = {
       IsPinnedData("1R2r2k/5bp1/3Q2p1/2p5/4P2P/1p6/2r1n1BK/8 b - -", E8, E7, 1),
       IsPinnedData("NR2r2k/5bp1/3Q2p1/2p5/4P2P/1p6/2r1n1BK/8 b - -", E8, E7, 1),
       IsPinnedData("1R2r2k/5bp1/3Q2p1/2p5/4P2P/1p6/2r1n1BK/8 b - -", E8, G8, 0),
       IsPinnedData("NR2r2k/5bp1/3Q2p1/2p5/4P2P/1p6/2r1n1BK/8 b - -", E8, G8, 0),
       IsPinnedData("k3r1RB/7R/3Q1np1/2p4n/4P2P/1p6/2r4K/8 b - -", E8, E6, 1),
       IsPinnedData("k3r1BR/8/3Q1bp1/2p5/4P2P/1p6/2r1n2K/8 b - -", E8, E7, 0),
       IsPinnedData("8/2R3bk/1P6/4p2p/1rP5/5BP1/6P1/K3RN1q w - -", E1, E2, 0),
       IsPinnedData("8/2R3bk/1P6/4p2p/1rP5/4NBP1/6P1/K3R2q w - -", E1, E2, 1),
       IsPinnedData("8/1R2k1p1/4b1p1/2p1Q3/4P2P/1p6/2r1n1BK/8 b - -", E6, C4, 1),
       IsPinnedData("4R3/1R4p1/4b1p1/2p1k3/4P2P/1p6/2r1n1BK/8 b - -", E6, C4, 1),
       IsPinnedData("4R3/1R2b1p1/4b1p1/2p1k3/4P2P/1p6/2r1n1BK/8 b - -", E7, D6, 0),
       IsPinnedData("1r5k/6p1/3Q1bp1/2p5/4P2P/1p6/2r1n1BK/8 w - -", G2, F3,0),
       IsPinnedData("r1bq1rk1/5ppp/2np4/p2Np1b1/1pP1P3/6P1/PPN2PBP/R2QK2R b KQ -",G5, E7,0),
       IsPinnedData("6k1/5p1p/3p1bp1/3P3P/1pP5/1P4P1/5PB1/r2Q2K1 w - -",D1, F1,0),
       IsPinnedData("4r2k/Q4b2/6p1/2p1b3/4P2P/1p4R1/2r1R1BK/8 w - -",G3,G4,1),
       IsPinnedData("3r3k/Q4b2/6p1/2p1K3/4P2P/1p4R1/2r1R1Bb/8 w - -",G3,G4,1),
       IsPinnedData("3r3k/Q4b2/6p1/2p1K3/4PB1P/1p4R1/2r1R2b/8 w - -",G3,G4,0),
       IsPinnedData("3r3k/Q4b2/6p1/2p3K1/4P2P/1p2N1R1/2r1R3/2b5 w - -",E3,E5,1),
       IsPinnedData("3r3k/Q4b2/6p1/2p3K1/4P2P/1p2N1R1/2rrR3/2b5 w - -",E3,E5,0),
       IsPinnedData("3r3k/Q4b2/6pb/2p5/4P2P/1p2B1R1/4R3/2K5 w - -",E3,F4,0),
       IsPinnedData("3r3k/Q4b2/6pb/2p5/4P2P/1p2B1R1/4R3/2K5 w - -",E3,F2,1),
       IsPinnedData("2k5/4r3/1P2b1r1/4p2p/2P5/6PQ/q4B2/3R3K b - -",E6,F7,1),
       IsPinnedData("3r3k/2b2bp1/1R4p1/K1p5/4P2P/1p6/6BQ/2n3R1 w - -",B6,C6,1),
       IsPinnedData("1R2r2k/6p1/6p1/2pQb3/4P2P/1p4B1/2r4K/4n3 w - -",G3,F2,1),
       IsPinnedData("1r5k/2b2bp1/3R2p1/2p1K3/4P2P/1p6/6BQ/2n3R1 w - -",D6,B6,1),
       IsPinnedData("1r5k/5bp1/3K2p1/8/4PR1P/1p4b1/6BN/2n4Q w - -",F4,F3,1),
       IsPinnedData("1r6/2b2bp1/3r2p1/2p1k3/4P2P/1pn4K/1B4BQ/N5R1 b - -",C3,A4,1),
       IsPinnedData("1r5k/2b2bp1/3r2p1/2p1K3/7P/1p2R3/4B2Q/2n1r3 w - -",E3,C3,0)
    };

    int errs = 0;
    for (int i = 0; i<28; i++) {
       const IsPinnedData & data = cases[i];
       if (data.board.isPinned(data.board.sideToMove(),data.start, data.dest) != data.result) {
          cerr << "isPinned: error in case " << i << endl;
          ++errs;
       }
    }
    return errs;
}

static int testGetPinned() {

    struct GetPinnedData {
       string fen;
       set<Square> sqs;
       GetPinnedData(const char *fenStr, const std::initializer_list<Square> &sqlist) : fen(fenStr) {
          if (!BoardIO::readFEN(board, fenStr)) {
             cerr << "error in FEN: " << fenStr << endl;
             return;
          }
          std::for_each(sqlist.begin(), sqlist.end(),
                        [this] (Square sq) { sqs.insert(sq); });
       }
       Board board;
    };

    const GetPinnedData cases[] = {
       GetPinnedData("1R2b2k/5rp1/3Q2p1/2p5/4P2P/1p6/2r1n1BK/8 w - -",{E8}),
       GetPinnedData("4r2k/5bp1/3Q2p1/2p1B2p/4P3/1p5R/2r1n2K/8 w - -", {H5, G7}),

       GetPinnedData("5R2/7b/1p3n1n/5k2/P1P1p3/2P1B2P/4P1BK/3r4 w - -", {F6}),
       GetPinnedData("r1k2r2/p6p/2pbn3/2p1p1pq/N2p4/1P1P1PPB/P1Q2RKP/R7 w - -", {E6}),
       GetPinnedData("4kn1Q/4b3/2q3p1/1n2p1P1/1pB5/1P2B1N1/1PK5/8 w - -",{F8}),
       GetPinnedData("4kn1Q/4b3/2q3p1/1n2p1P1/1pB5/1P2B1N1/1PK5/8 b - -",{C4}),
       GetPinnedData("4knbQ/8/2q3p1/1n2p1P1/1pB5/1P2B1N1/1PK5/8 w - -",{}),
       GetPinnedData("7B/p2q4/1p1p1p2/1PpPk1pQ/4P3/3n4/1P5P/5B1K w - -",{G5,F6}),
       GetPinnedData("B7/4Npp1/7p/2k1p3/p1pn2PP/P3n1K1/2r2B2/2R5 w - -",{}),
       GetPinnedData("8/2p3r1/1p4kR/1P1P4/3rP2R/2p5/4K2P/8 b - -",{})
    };

    int errs = 0;
    for (int i = 0; i<10; i++) {
       const GetPinnedData & data = cases[i];
       Board board(data.board);
       const ColorType side = board.sideToMove();
       const ColorType oside = board.oppositeSide();
       Bitboard b = board.getPinned(board.kingSquare(oside), side, oside);
       if (b.bitCount() != data.sqs.size()) {
          cout << i << ' ' << b.bitCount() << ' ' << data.sqs.size() << endl;
          cerr << "error in getPinned (count), case " << i << endl;
          ++errs;
          continue;
       }
       Square sq;
       while (b.iterate(sq)) {
          if (data.sqs.count(sq) != 1) {
             cerr << "error in getPinned, case " << i << ' ' <<
                SquareImage(sq) << " not found" << endl;
             ++errs;
          }
       }
    }
    return errs;
}

static int testSee() {

    struct SeeData {
       string fen;
       Move move;
       score_t result;
       SeeData(const char *fenStr, const char *moveStr, score_t res) :
          fen(fenStr), move(NullMove), result(res) {
          if (!BoardIO::readFEN(board, fenStr)) {
             cerr << "warning: testSee: error in FEN: " << fenStr << endl;
             return;
          }
          move = Notation::value(board,board.sideToMove(),
                                 Notation::InputFormat::SAN,moveStr);
          if (IsNull(move)) {
             cerr << "warning: testSee: error in move: " << moveStr << endl;
          }
       }
       Board board;
    };

    const SeeData seeData[] = {
       SeeData("4R3/2r3p1/5bk1/1p1r3p/p2PR1P1/P1BK1P2/1P6/8 b - -","hxg4",0),
       SeeData("4R3/2r3p1/5bk1/1p1r1p1p/p2PR1P1/P1BK1P2/1P6/8 b - -","hxg4",0),
       SeeData("4r1k1/5pp1/nbp4p/1p2p2q/1P2P1b1/1BP2N1P/1B2QPPK/3R4 b - -","Bxf3",0),
       SeeData("2r1r1k1/pp1bppbp/3p1np1/q3P3/2P2P2/1P2B3/P1N1B1PP/2RQ1RK1 b - -","dxe5",Params::PAWN_VALUE),
       SeeData("7r/5qpk/p1Qp1b1p/3r3n/BB3p2/5p2/P1P2P2/4RK1R w - -","Re8",0),
       SeeData("6rr/6pk/p1Qp1b1p/2n5/1B3p2/5p2/P1P2P2/4RK1R w - -","Re8",-Params::ROOK_VALUE),
       SeeData("7r/5qpk/2Qp1b1p/1N1r3n/BB3p2/5p2/P1P2P2/4RK1R w - -","Re8",-Params::ROOK_VALUE),
       SeeData("6RR/4bP2/8/8/5r2/3K4/5p2/4k3 w - -","f8=Q",Params::BISHOP_VALUE-Params::PAWN_VALUE),
       SeeData("6RR/4bP2/8/8/5r2/3K4/5p2/4k3 w - -","f8=N",Params::KNIGHT_VALUE-Params::PAWN_VALUE),
       SeeData("7R/5P2/8/8/8/3K2r1/5p2/4k3 w - -","f8=Q",Params::QUEEN_VALUE-Params::PAWN_VALUE),
       SeeData("7R/5P2/8/8/8/3K2r1/5p2/4k3 w - -","f8=B",Params::BISHOP_VALUE-Params::PAWN_VALUE),
       SeeData("7R/4bP2/8/8/1q6/3K4/5p2/4k3 w - -","f8=R",-Params::PAWN_VALUE),
       SeeData("8/4kp2/2npp3/1Nn5/1p2PQP1/7q/1PP1B3/4KR1r b - -","Rxf1+",0),
       SeeData("8/4kp2/2npp3/1Nn5/1p2P1P1/7q/1PP1B3/4KR1r b - -","Rxf1+", 0),
       SeeData("2r2r1k/6bp/p7/2q2p1Q/3PpP2/1B6/P5PP/2RR3K b - -","Qxc1",2*Params::ROOK_VALUE-Params::QUEEN_VALUE),
       SeeData("r2qk1nr/pp2ppbp/2b3p1/2p1p3/8/2N2N2/PPPP1PPP/R1BQR1K1 w kq -","Nxe5",Params::PAWN_VALUE),
       SeeData("6r1/4kq2/b2p1p2/p1pPb3/p1P2B1Q/2P4P/2B1R1P1/6K1 w - -","Bxe5",0),
       SeeData("3q2nk/pb1r1p2/np6/3P2Pp/2p1P3/2R4B/PQ3P1P/3R2K1 w - h6","gxh6",0),
       SeeData("3q2nk/pb1r1p2/np6/3P2Pp/2p1P3/2R1B2B/PQ3P1P/3R2K1 w - h6","gxh6",Params::PAWN_VALUE),
       SeeData("2r4r/1P4pk/p2p1b1p/7n/BB3p2/2R2p2/P1P2P2/4RK2 w - -","Rxc8",Params::ROOK_VALUE),
       SeeData("2r5/1P4pk/p2p1b1p/5b1n/BB3p2/2R2p2/P1P2P2/4RK2 w - -","Rxc8",Params::ROOK_VALUE),
       SeeData("2r4k/2r4p/p7/2b2p1b/4pP2/1BR5/P1R3PP/2Q4K w - -","Rxc5",Params::BISHOP_VALUE),
       SeeData("8/pp6/2pkp3/4bp2/2R3b1/2P5/PP4B1/1K6 w - -","Bxc6",Params::PAWN_VALUE-Params::BISHOP_VALUE),
       SeeData("4q3/1p1pr1k1/1B2rp2/6p1/p3PP2/P3R1P1/1P2R1K1/4Q3 b - -","Rxe4",Params::PAWN_VALUE-Params::ROOK_VALUE),
       SeeData("4q3/1p1pr1kb/1B2rp2/6p1/p3PP2/P3R1P1/1P2R1K1/4Q3 b - -","Bxe4",Params::PAWN_VALUE)
    };

    int errs = 0;
    for (int i = 0; i < 25; i++) {
       const SeeData &data = seeData[i];
       score_t result = see(data.board,data.move);
       if (result != data.result) {
          cerr << "see: error in case " << i << endl;
          ++errs;
       }

       score_t threshold;
       if (i%2==0) {
          threshold = data.result;
          result = seeSign(data.board,data.move,threshold);
          if (result == 0) {
             cerr << "seeSign: error in case " << i << endl;
             ++errs;
          }
       } else {
          threshold = data.result+1;
          result = seeSign(data.board,data.move,threshold);
          if (result != 0) {
             cerr << "seeSign: error in case " << i << endl;
             ++errs;
          }
       }
    }
    return errs;
}

static int testNotation() {

    struct NotationData {
       string fen,moveStr;
       NotationData(const char *fenStr, const char *s)
		: fen(fenStr), moveStr(s) {
          if (!BoardIO::readFEN(board, fenStr)) {
             cerr << "error in FEN: " << fenStr << endl;
             return;
          }
       }
       Board board;
    };

    const NotationData notationData[] = {
        NotationData("rnbqkbnr/pppppppp/8/8/8/8/PPPPPPPP/RNBQKBNR w KQkq - 0 1","e4"),
        NotationData("r1bq1rk1/pp1n1pbp/2pp1np1/4p3/P2PP3/2N2N1P/1PP1BPP1/R1BQ1RK1 w - -","dxe5"),
        NotationData("rnbqkb1r/pp2pppp/2p2n2/3p4/2PP4/2N2N2/PP2PPPP/R1BQKB1R b KQkq -","dc4"),
        NotationData("4Qnk1/pp1P1p2/6rp/8/3P4/r5BK/8/8 w - -","d8Q"),
        NotationData("4Qnk1/pp1P1p2/6rp/8/3P4/r5BK/8/8 w - -","d8=Q"),
        NotationData("2kr1b1r/p2nPp2/2q2P2/2p3B1/1pp5/2N3P1/PP3P1P/1R1Q1K2 w - -","exd8Q+"),
        NotationData("2kr1b1r/p2nPp2/2q2P2/2p3B1/1pp5/2N3P1/PP3P1P/1R1Q1K2 w - -","exd8=Q+"),
        NotationData("3rr3/k1qn2b1/1pp1p3/p2nPp1p/P1BPQ1pP/1N6/1P1B1PP1/2R1R1K1 w - f6","exf6"),
        NotationData("r1b2rk1/pp2q2p/2n3p1/2P3N1/8/P2p4/2PB1PPP/R2QK2R w KQ -","Be3"),
        NotationData("7r/4k1pp/1q2bp2/2p1p3/2P1P3/5N2/1pQ2PPP/r3RNK1 w - -","N1d2"),
        NotationData("r2q2k1/3bbppp/3pn3/1p2pN2/4P2n/2P2N1P/1PB1QPP1/2BR2K1 w - -","N3xh4"),
        NotationData("2r2rk1/6pp/2pqr3/p4pB1/1b1P4/1Q2QPP1/1P2P1BP/2R2RK1 w - -","Qexe6"),
        NotationData("r4k2/3b1p1p/3n1npN/4p3/1Q2P3/7P/1Pq2PP1/2BR1NK1 b - -","Nxe4"),
        NotationData("8/3b2kp/4p1p1/pr1n4/2N1N2P/1P4P1/1K3P2/3R4 w - -","Ned6"),
        NotationData("r1r3k1/2n1ppbp/npp5/p2pP2p/P2P1N2/1PP5/3B1PPN/2Rb1RK1 w - -","Rfxd1"),
        NotationData("1r6/k1q3pp/p2r1p2/Ppp1pP1B/1nPpP3/R2P2P1/2PQ2KP/R7 w - b6 0 1","axb6"),
        NotationData("8/3k2p1/5bK1/p7/P2P1PPp/4P3/7P/8 b - g3 0 1","hxg3")
    };

    int errs = 0;
    for (int i = 0; i < 17; i++) {
        Move m = Notation::value(notationData[i].board,
                                 notationData[i].board.sideToMove(),
                                 Notation::InputFormat::SAN,
                                 notationData[i].moveStr);
        if (m == NullMove || !legalMove(notationData[i].board,m)) {
           cout << "notation: error in case " << i << endl;
           ++errs;
        }
    }
    // Verify e.p. square is set correctly
    Board board;
    stringstream s(notationData[15].fen);
    s >> board;
    if (board.enPassantSq() != B5) {
        cerr << "notation: error in case 17" << endl;
        ++errs;
    }
    stringstream s2;
    s2 << board;
    if (s2.str() != notationData[15].fen) {
        cerr << "notation: error in case 18" << endl;
        ++errs;
    }
    stringstream s3(notationData[16].fen);
    s3 >> board;
    if (board.enPassantSq() != G4) {
        cerr << "notation: error in case 19" << endl;
        ++errs;
    }
    stringstream s4;
    s4 << board;
    if (s4.str() != notationData[16].fen) {
        cerr << "notation: error in case 20" << endl;
        ++errs;
    }
    // verify flip() sets e.p. square correctly
    board.flip();
    if (board.enPassantSq() != G5) {
        cout << "notation: error in case 21" << endl;
    }
    int casenum = 22;
    // Test WB and UCI formats
    for (int i = 0; i < 2; i++) {
        Notation::InputFormat fmt = (i == 0 ? Notation::InputFormat::WB :
                                     Notation::InputFormat::UCI);
        string fenStr = "4Qnk1/pp1P1p2/6rp/8/3P4/r5BK/8/8 w - -";
        if (!BoardIO::readFEN(board, fenStr.c_str())) {
            cerr << "error in FEN: " << fenStr << endl;
            return ++errs;
        }
        Move m = Notation::value(board,White,fmt,"d7d8q");
        if (m == NullMove || StartSquare(m) != D7 || DestSquare(m) != D8 || PromoteTo(m) != Queen) {
            cout << "notation: error in case " << casenum << endl;
            ++errs;
        }
        ++casenum;
        fenStr = "rnbqkbnr/pppppppp/8/8/8/8/PPPPPPPP/RNBQKBNR w KQkq -";
        if (!BoardIO::readFEN(board, fenStr.c_str())) {
            cerr << "notation: error in FEN: " << fenStr << endl;
            return ++errs;
        }
        m = Notation::value(board,White,fmt,"e2e4");
        if (m == NullMove || StartSquare(m) != E2 || DestSquare(m) != E4 || PromoteTo(m) != Empty) {
            cout << "notation: error in case " << casenum << endl;
            ++errs;
        }
        ++casenum;
        fenStr = "r2qr1k1/p2n1pp1/1pb2b1p/3p4/8/1QNBPN2/PP3PPP/3RK2R w K -";
        if (!BoardIO::readFEN(board, fenStr.c_str())) {
            cerr << "notation: error in FEN: " << fenStr << endl;
            return ++errs;
        }
        m = Notation::value(board,White,fmt,fmt == Notation::InputFormat::WB ? "O-O" : "e1g1");
        if (TypeOfMove(m) != KCastle) {
            cout << "notation: error in case " << casenum << endl;
            ++errs;
        }
        ++casenum;
        fenStr = "r3k2r/ppqnbp1b/2n1p2p/2ppP1p1/8/P2P1NPP/1PP1QPB1/R1B1RNK1 b kq -";
        if (!BoardIO::readFEN(board, fenStr.c_str())) {
            cerr << "notation: error in FEN: " << fenStr << endl;
            return ++errs;
        }
        m = Notation::value(board,Black,fmt,fmt == Notation::InputFormat::WB ? "O-O" : "e8g8");
        if (TypeOfMove(m) != KCastle) {
            cout << "notation: error in case " << casenum << endl;
            ++errs;
        }
        ++casenum;
        fenStr = "r2qkb1r/1p3pp1/p1bppn1p/8/4P3/2NB1Q2/PPPB1PPP/R3K2R w KQkq -";
        if (!BoardIO::readFEN(board, fenStr.c_str())) {
            cerr << "notation: error in FEN: " << fenStr << endl;
            return ++errs;
        }
        m = Notation::value(board,White,fmt,fmt == Notation::InputFormat::WB ? "O-O-O" : "e1c1");
        if (TypeOfMove(m) != QCastle) {
            cout << "notation: error in case " << casenum << endl;
            ++errs;
        }
        ++casenum;
        fenStr = "r3k2r/ppqnbp1b/2n1p2p/2ppP1p1/8/P2P1NPP/1PP1QPB1/R1B1RNK1 b kq -";
        if (!BoardIO::readFEN(board, fenStr.c_str())) {
            cerr << "notation: error in FEN: " << fenStr << endl;
            return ++errs;
        }
        m = Notation::value(board,Black,fmt,fmt == Notation::InputFormat::WB ? "O-O-O" : "e8c8");
        if (TypeOfMove(m) != QCastle) {
            cout << "notation: error in case " << casenum << endl;
            ++errs;
        }
        ++casenum;
    }
    return errs;

}

static int testPGN() {
static const string pgn_test = "[Event \"?\"]"
"[Site \"chessclub.com\"]"
"[Date \"2013.12.16\"]"
"[Round \"?\"]"
"[White \"?\"]"
"[Black \"?\"]"
"[Result \"*\"]"
"[ECO \"B08\"]"
"[WhiteElo \"2527\"]"
"[BlackElo \"2558\"]"
""
"1. d4 g6 2. e4 Bg7 3. Nc3 c6 4. Nf3 d6 5. Be2 Nf6 6. O-O O-O 7. a4 a5 (7..."
"Nbd7 $1 8. h3 e5 9. dxe5 dxe5 10. Qd6 Re8 11. Bc4 Bf8 12. Qd3 h6 13. Rd1 Qc7"
"14. Qe3 Nc5 15. b3 b6 16. Ba3 Kg7 17. b4 Ne6 18. Rdb1 Bb7 19. a5 b5 20. Bxe6"
"Rxe6 21. Bc1 Kg8 22. a6 Bc8 23. Ne1 Re8 24. Qf3 Nd7 25. Nd3 Nb8 26. Nc5 Nd7 27."
"Nd3 Nb8 28. Nc5 Nd7 29. Nd3 {1/2-1/2 (29) Saglione,E (2547)-Ludgate,A (2515)"
"ICCF 2010}) 8. h3 Na6 9. Bf4 *";

      stringstream infile(pgn_test);
      long first;
      vector <ChessIO::Header>hdrs;
      ChessIO::collect_headers(infile,hdrs,first);
      int errs = 0;
      if (hdrs.size() != 10) {
         ++errs;
         cerr << "error in PGN test: header count" << endl;
      }
      ChessIO::Header firstHdr = hdrs[0];
      if (firstHdr.tag() != "Event") {
         ++errs;
         cerr << "error in PGN test: bad tag" << endl;
      }
      if (firstHdr.value() != "?") {
         ++errs;
         cerr << "error in PGN test: bad value" << endl;
      }

      int var = 0;
      int seen = 0;
      for (;;) {
         string num;
         ChessIO::Token tok = ChessIO::get_next_token(infile);
         if (tok.type == ChessIO::OpenVar) {
             seen |= 1;
             ++var;
         } else if (tok.type == ChessIO::CloseVar) {
             seen |= 2;
             --var;
         } else if (tok.type == ChessIO::NAG) {
             seen |= 4;
             if (tok.val != "$1") {
                 ++errs;
                 cout << "PGN test: NAG error" << endl;
             }
         } else if (tok.type == ChessIO::Comment) {
             seen |= 8;
             if (tok.val.substr(0,9) != "{1/2-1/2 ") {
                 ++errs;
                 cout << "PGN test: comment error" << endl;
             }
         }
         else if (tok.type == ChessIO::Result) {
             seen |= 16;
             if (tok.val != "*") {
                 ++errs;
                 cout << "PGN test: result error" << endl;
             }
         }
         if (tok.type == ChessIO::Eof)
            break;
      }
      if (var) {
          ++errs;
          cout << "PGN test: variation not closed" << endl;
      }
      if (seen != 0x1f) {
          ++errs;
          cout << "PGN test: missing tokens" << endl;
      }
      return errs;
}

static int testEval() {
    // verify eval results are symmetrical (White/Black)
    const int CASES = 43;
    static const string fens[CASES] = {
        "8/4K3/8/1NR5/8/4k1r1/8/8 w - -",
        "8/4K3/8/1N6/6p1/4k2p/8/8 w - -",
        "8/4K3/8/1r6/6B1/4k2N/8/8 w - -",
        "3b4/1n3n2/1pk3Np/p7/P4P1p/1P6/5BK1/3R4 b - -",
        "8/3r1ppk/8/P6P/3n4/2K5/R2B4/8 b - -",
        "1rb1r1k1/2q2pb1/pp1p4/2n1pPPQ/Pn1BP3/1NN4R/1PP4P/R5K1 b - -",
        "6k1/1b4p1/5p1p/pq3P2/1p1BP3/1P2QR1P/P1r3PK/8 w - -",
        "8/5pk1/7p/3p1R2/p1p3P1/2P2K1P/1P1r4/8 w - -",
        "6k1/p3pp2/6p1/7P/R7/b1q2P2/B1P1K2P/7R b - -",
        "r7/1b4k1/pp1np1p1/3pq1NN/7P/4P3/PP4P1/1Q3RK1 b - -",
        "4b3/2p4p/pp1bk3/2p3p1/2P5/PPB2PP1/7P/3K1N2 w - -",
        "r1bqr1k1/ppp2ppp/3p4/4n3/2PN4/P1Q1P3/1PB2PPP/R4RK1 b - -",
        "r4rk1/1ppqbppp/p2p1n2/8/1n1PP3/1Q3N2/PP1N1PPP/R1B1R1K1 b - -",
        "r6k/1p4bp/1p1n1pp1/1B6/8/P4NP1/1P3P1P/2R3K1 w - -",
        "r1b2r1k/pp3n1p/2p1p3/3Pnppq/3PP3/1P1N1PP1/P5BP/R1Q2RK1 w - -",
        "2kr3r/1bpnqp2/1p2p3/p2p3p/P1PPBPp1/2P1P1P1/2QN2P1/1R2K2R w K -",
        "8/1R6/3k4/2p5/2p1B3/5K2/8/8 w - -",
        "1BR2rk1/pP1nbpp1/B2P2p1/8/8/8/1P4P1/3n2K1 b - -",
        "r1b1k2r/1p1n1pp1/p6p/2p5/4Nb2/5NP1/PPP2P1P/1K1R1B1R b kq -",
        "r1b2rk1/1p1n1pp1/p6p/2p5/4Nb2/3R1NP1/PPP2P1P/1K1R1B2 b - -",
        "1kr5/1p1b2R1/p3p2Q/2bp3P/8/P1PB1P2/1P1K1P2/R6q b - -",
        "rb3rk1/1p1RRpp1/p6p/r1p5/4Nb2/5NP1/PPP2P1P/1K3B2 b - -",
        "5rk1/1pqn2pp/4pn2/p7/2P5/4PP2/1B2BP1P/3Q1RK1 w - -",
        "3k1q2/p3p1p1/1p1nQ3/3P4/P2P4/B2P4/6KP/8 b - -",
        "6k1/4R1P1/5P2/5K1p/7r/8/8/8 w - -",
        "1n1q1rk1/4ppbp/3p1np1/1PpP4/4P3/2N2N2/3B1PPP/Q3K2R b K -",
        "3q1rk1/4ppbp/1n1p1np1/1PpP4/2N1P3/5N2/3B1PPP/Q3K2R b K -",
        "3q1rk1/4ppbp/1n1p1np1/1P1P4/4P3/2p1BN2/2N2PPP/Q3K2R b K -",
        "N5r1/pQ6/3b1nkp/2q5/2Pp1p2/4nP2/PP1B2PP/1RR3K1 b - -",
        "8/2kn2q1/B1p2pP1/P1P2p1p/3P2bP/3P1B2/1K1P1Q2/8 b - -",
        "5nk1/3b1r2/2p1p3/1pPpP1qp/1P1Q4/6P1/4BN1P/R5K1 w - - 0 1",
        "r5rk/1R3Q2/2p5/p4K2/5N2/5q2/P7/1R6 b - - 0 43",
        "2r2bk1/7p/7p/2qPpPP1/pp1p4/P2Q4/1PP5/1K1R3R w - - 0 31",
        "1r6/2Qnk2p/3p4/5p2/2P5/1P2b1P1/P5KP/8 w - - 0 30",
        "8/3B2k1/4K1p1/8/8/4B2P/1b6/8 b - - 0 59",
        "2r5/8/1qr3pk/3p1p1p/R2PpP1P/2Pb2P1/3Q3K/2RB4 b - - 0 52",
        "5r2/3rq2k/p2Np1p1/1b1pP2p/3Q1P1P/1P4P1/2R3K1/2R5 b - - 0 42",
        "8/8/8/1K6/3N4/k5p1/6N1/8 b - - 0 92",
        "1r5k/3nbp2/1r2b1pP/3np3/2B1R3/1NN4q/1PPB2R1/1K3Q2 b - - 0 31",
        "8/6pk/6p1/4r3/1Qp5/4qPpP/6P1/6RK b - - 0 44",
        "2k5/1p1b1p2/5n2/p1p1pP2/2PnPq2/3P2r1/PP3QB1/3R1RK1 b - - 0 36",
        "1r5k/3nbp2/1r2b1pP/3np3/2B1R3/1NN4q/1PPB2R1/1K3Q2 b - - 0 1",
        "4q3/4Pp2/5P2/1p1N2k1/p5Pn/7P/2B5/5QK1 b - - 0 48"
    };

    int errs = 0;
    for (int i = 0; i < CASES; i++) {
        Board board;
        if (!BoardIO::readFEN(board, fens[i].c_str())) {
            cerr << "testEval case " << i << " error in FEN: " << fens[i] << endl;
            ++errs;
            continue;
        }
        Scoring *s = new Scoring();
        int eval1 = s->evalu8(board);
        board.flip();
        int eval2 = s->evalu8(board);
        if (eval1 != eval2) {
            ++errs;
            cerr << "testEval case " << i << " eval mismatch" << endl;
        }
        delete s;
    }
    return errs;
}

static int testBitbases() {
    // verify eval results are symmetrical (White/Black)
    const int CASES = 8;
    struct Case
    {
        Case(const string &f, int r)
            :fen(f),result(r)
            {
            }
        string fen;
        int result;
    };

    static const Case cases[CASES] = {
        Case("8/8/1p6/2k5/8/5K2/8/8 b - - 0 1",Constants::BITBASE_WIN),
        Case("8/8/5k2/8/2K5/1P6/8/8 w - - 0 1",Constants::BITBASE_WIN),
        Case("8/8/1p6/2k5/8/5K2/8/8 w - - 0 1",-Constants::BITBASE_WIN),
        Case("8/8/5k2/8/2K5/1P6/8/8 b - - 0 1",-Constants::BITBASE_WIN),
        Case("8/8/8/k7/p7/8/8/1K6 b - - 0 1",0),
        Case("8/8/8/k7/p7/8/8/1K6 w - - 0 1",0),
        Case("1k6/8/8/P7/K7/8/8/8 w - - 0 1",0),
        Case("1k6/8/8/P7/K7/8/8/8 b - - 0 1",0)
    };

    int errs = 0;
    Scoring *s = new Scoring();
    Board board;
    for (int i = 0; i<CASES; i++) {
        if (!BoardIO::readFEN(board, cases[i].fen.c_str())) {
            cerr << "testBitbases: case " << i << " invalid FEN" << endl;
            ++errs;
        } else {
            if (s->evalu8(board) != cases[i].result) {
                cerr << "testBitbases: case " << i << " invalid result" << endl;
                ++errs;
            }
        }
    }
    return errs;
}

static int testDrawEval() {
    // verify detection of KBP and other draw situations
    const int DRAW_CASES = 13;
    struct DrawCase
    {
        DrawCase(const string &f, int legal_draw) :
            fen(f), legal(legal_draw)
            {
            }

        string fen;
        int legal;
    };

    static const DrawCase draw_cases[DRAW_CASES] = {
        DrawCase("k7/8/P7/B7/1K6/8/8/8 w - - 0 1",0), // KBP draw
        DrawCase("8/8/8/1k6/b7/p7/8/K7 b - - 0 1",0), // KBP draw
        DrawCase("8/8/8/8/7b/4k2p/8/6K1 b - - 0 1",0), // KBP draw
        DrawCase("8/7k/4B3/8/6KP/8/8/8 b - - 0 3",0), // KBP draw
        DrawCase("8/8/2KN3k/8/3N4/8/8/8 w - - 0 1",0), // KNN draw
        DrawCase("8/8/2KN3k/8/3N4/8/8/8 w - - 0 1",0), // KNN draw
        DrawCase("8/8/8/3n4/8/2kn3K/8/8 b - - 0 1",0), // KNN draw
        DrawCase("8/8/2K4k/8/3N4/8/8/8 w - - 0 1",1), // KN draw
        DrawCase("8/8/8/3n4/8/2k4K/8/8 b - - 0 1",1), // KN draw
        DrawCase("8/3K4/8/8/2b5/8/3k4/8 w - - 0 1",1), // KB draw
        DrawCase("8/8/8/8/8/2k4K/8/8 b - - 0 1",1), // KK draw
        DrawCase("8/8/8/2B1b3/8/2k4K/8/8 b - - 0 1",1), // KB vs KB draw (same color)
        DrawCase("8/6k1/8/7P/3K4/8/4B2P/8 w - - 0 1",0) // KBPP draw
        // technically these are draws but not recognized yet:
        //"8/8/8/1k6/b7/p7/8/2K5 b - - 0 1", // KBP draw
        // 8/5k2/8/5B2/8/6KP/8/8 w - - 0 1 // KBP draw
    };

    const int NON_DRAW_CASES = 4;
    static const string nondraw_fens[NON_DRAW_CASES] = {
        "8/7k/8/6B1/6KP/8/8/8 w - - 0 3", // KBP right-color pawn
        "8/3k3B/8/8/5K2/7P/8/8 b - - 0 1", // KBP opp king too far
        "6K1/8/6b1/6k1/8/6B1/8/8 w - - 0 1", // opp color bishops
        "8/8/8/5k1P/3K4/8/4B2P/8 w - - 0 1" // KBPP too far
    };
    int errs = 0;
#ifdef SYZYGY_TBS
    int tmp = options.search.use_tablebases;
    options.search.use_tablebases = 0;
#endif
    for (int i = 0; i < DRAW_CASES; i++) {
        Board board;
        if (!BoardIO::readFEN(board, draw_cases[i].fen.c_str())) {
            cerr << "testDrawEval draw case " << i << " error in FEN " << endl;
            ++errs;
            continue;
        }
        Scoring *s = new Scoring();
        if (s->isLegalDraw(board) != draw_cases[i].legal) {
            cerr << "testDrawEval: error in draw case " << i << " fen=" << draw_cases[i].fen << endl;
            ++errs;
        }
        if (!draw_cases[i].legal && !s->theoreticalDraw(board)) {
            cerr << "testDrawEval: error in draw case " << i << " fen=" << draw_cases[i].fen << endl;
            ++errs;
        }
	delete s;
    }
    for (int i = 0; i < NON_DRAW_CASES; i++) {
        Board board;
        if (!BoardIO::readFEN(board, nondraw_fens[i].c_str())) {
            cerr << "testDrawEval non-draw case " << i << " error in FEN: " << nondraw_fens[i] << endl;
            ++errs;
            continue;
        }
        Scoring *s = new Scoring();
        if (s->isLegalDraw(board) || s->theoreticalDraw(board)) {
            cerr << "testDrawEval: error in non-draw case " << i << " fen=" << nondraw_fens[i] << endl;
            ++errs;
        }
	delete s;
    }
#ifdef SYZYGY_TBS
    options.search.use_tablebases = tmp;
#endif
    return errs;
}

static int testWouldAttack() {
   static const struct TestCase
   {
      string fen;
      Square start, dest;
      Square target;
      int result;
      TestCase(const string &s, Square st, Square d, Square t,int r) :
         fen(s),start(st), dest(d), target(t), result(r)
         {
         }
   } cases[11] = {TestCase("2r1k2r/1p1b2p1/pBq2p2/3p1n1p/5P2/1Q4P1/PP5P/1K1R1BR1 w k -",F1,D3,F5,1),
                TestCase("2rqr1k1/1p1b1ppp/1b1n1n2/p2p4/P2N4/2P3PP/1P2NPBK/R2QBR2 b - -",D1,B3,F7,0),
                TestCase("2rqr1k1/1p1b1ppp/1b1n1n2/p2p4/P2N4/2P3PP/1P2NPBK/R2QBR2 b - -",D1,B3,D5,1),
                TestCase("2rqr1k1/1p1b1ppp/1b1n1n2/p2p4/P2N4/2P3PP/1P2NPBK/R2QBR2 b - -",D1,B3,B6,1),
                TestCase("2kr3r/ppqnn3/2p2b2/P2p2pp/1B1Pp3/1N6/1PP1BPPP/R2Q1RK1 w - -",C2,C4,D5,1),
                TestCase("2kr3r/ppqnn3/2p2b2/P2p2pp/1B1Pp3/1N6/1PP1BPPP/R2Q1RK1 w - -",B3,C5,D7,1),
                TestCase("k3r2r/p6q/Pp1Q1n2/3PP3/4p1p1/6pP/1P2BP2/2R1R1K1 b - -",G3,F2,G1,1),
                TestCase("2rr2k1/p4pp1/1p5p/7P/4PP2/1R2B1P1/P3R3/2b2K2 b - -",D8,D1,F1,1),
                TestCase("2r1r3/5Qpk/5p2/2B4p/3pqP2/P3n1P1/1P5P/K1R3R1 b - -",H7,H6,H5,1),
                TestCase("2r2rk1/1p1b2p1/pBq2p2/3p1n1p/5P2/1Q1B2P1/PP5P/1K1R2R1 w - -",D1,C1,C8,0),
                TestCase("5r2/2p2k2/4N1p1/2p1p1Pp/2P1Pp1P/5P2/3K4/8 b - -",F8,D8,D2,1)
   };
   int errs = 0;
   for (int i = 0; i < 11; i++) {
      const TestCase &acase = cases[i];
        Board board;
        if (!BoardIO::readFEN(board, acase.fen.c_str())) {
            cerr << "wouldAttack: error in test case " << i << " error in FEN: " << acase.fen << endl;
            ++errs;
            continue;
        }
        Move m = CreateMove(acase.start,acase.dest,TypeOfPiece(board[acase.start]),TypeOfPiece(board[acase.dest]));
        if ((board.wouldAttack(m,acase.target) != 0) != acase.result) {
           cerr << "wouldAttack: error in test case " << i << endl;
           ++errs;
        }
   }
   return errs;
}

static int testCheckStatus() {
   static const struct TestCase
   {
      string fen;
      string move;
      CheckStatusType result;
       TestCase(const string &str, const string &m, CheckStatusType r):
           fen(str),move(m),result(r)
         {
         }
   } cases[20] = {
       TestCase("5r1k/pp4pp/2p5/2b1P3/4P3/1PB1p3/P5PP/3N1QK1 b - -","e2+",InCheck),
       TestCase("8/1n3ppk/7p/3n1P1P/kP4K1/1r6/2N5/3B4 w - -","Ne3",NotInCheck),
       TestCase("8/5ppb/3k3p/1p3P1P/1PrN1PK1/3R4/8/8 w - -","Nf3+",InCheck),
       TestCase("8/5ppb/3k3p/1p1r1P1P/1P1N2K1/3R4/8/8 w - -","Nxb5+",InCheck),
       TestCase("8/5ppb/7p/5P1P/k2BR1K1/8/8/8 w - -","Bxg7+",InCheck),
       TestCase("7R/5kp1/4n1pp/2r1p3/4P1P1/3R3P/r4P2/5BK1 w - -","Rd7+",InCheck),
       TestCase("7R/4nkp1/6pp/2r1p3/4P1P1/3R3P/r4P2/5BK1 w - -","Rd7",NotInCheck),
       TestCase("r1bq1bkr/ppn2p2/2n4p/2p1p3/4B2p/2NP2P1/PP1NPP1P/R1B3QK w - -","gxh4+",InCheck),
	   TestCase("4B3/1n3ppb/2P4p/5P1P/kPrN2K1/3R4/8/8 w - -","cxb7+",InCheck),
       TestCase("8/4kp2/6pp/3P4/5P1n/P2R3P/7r/5K2 w - -","d6+",InCheck),
       TestCase("7k/1p4p1/pPp4p/P1P1b2q/4Q1n1/2N3P1/5BK1/7R b - -","Qh1+",InCheck),
       TestCase("7k/1p4p1/pPp4p/P1P1b2q/4Q1n1/2N2KP1/5BR1/8 b - -","Qh1",NotInCheck),
       TestCase("8/5ppb/7p/5P1P/3B1RK1/8/4k3/8 w - -","Re4+",InCheck),
       TestCase("5k2/5ppb/7p/7P/3BrP2/8/2K5/8 b - -","Rd4+",InCheck),
       TestCase("6k1/5ppb/7p/7P/4rP2/3B4/2K5/8 b - -","Rd4",NotInCheck),
       TestCase("8/1R3P1k/8/5r2/2P1p1pP/8/1p5K/8 w - -","f8=Q",InCheck),
       TestCase("2k2Nn1/2r5/q2p4/p2Np1P1/1pPpP1K1/1P1Pb2Q/P6R/8 w - -","Kh5+",InCheck),
       TestCase("8/1P3ppb/2k4p/1p3P1P/1Pr3K1/3RN3/8/8 w - -","b8=N",InCheck),
       TestCase("1r6/P4ppb/7p/1p2kP1P/1P1N2K1/3R4/8/8 w - -","axb8=Q",InCheck),
       TestCase("1r6/P1N2ppb/7p/1p2kP1P/1P4K1/3R4/8/8 w - -","axb8=Q",NotInCheck)
   };
   int errs = 0;
   for (int i = 0; i<20; i++) {
      const TestCase &acase = cases[i];
      Board board;
      if (!BoardIO::readFEN(board, acase.fen.c_str())) {
          cerr << "testCheckStatus: error in test case " << i << " error in FEN" << endl;
          ++errs;
          continue;
      }
      Move m = Notation::value(board,board.sideToMove(),Notation::InputFormat::SAN,acase.move);
	  if (IsNull(m)) {
		  cerr << "testCheckStatus: error in test case " << i << " bad move" << endl;
		  ++errs;
		  continue;
	  }
      CheckStatusType wouldCheckResult = board.wouldCheck(m);
      board.doMove(m);
      if (board.checkStatus(m) != acase.result) {
          cerr << "testCheckStatus: error in test case " << i << " bad result" << endl;
          ++errs;
      }
      if (board.checkStatus() != wouldCheckResult) {
          cerr << "testCheckStatus: error in test case " << i << " wouldCheck result" << endl;
          ++errs;
      }
      if (board.checkStatus() != acase.result) {
          cerr << "testCheckStatus: error in test case " << i << " result mismatch" << endl;
          ++errs;
      }
   }
   return errs;
}

static int testRec(const EPDRecord &rec, vector < pair<string,string> > correct)
{
   int errs = 0;
   if (rec.hasError()) {
       cerr << "EPD test: error reading EPD record: " << rec.getError() << endl;
      return ++errs;
   }
   if (rec.getSize() != correct.size()) {
      cerr << "EPD test: expected size " << correct.size() << ", got " << rec.getSize() << endl;
      return ++errs;
   }
   unsigned i = 0;
   for (auto it = correct.begin(); it != correct.end(); it++, i++) {
      const string &ckey = it->first;
      const string &cval = it->second;
      string key,val;
      if (rec.getData(i,key,val)) {
          if (key != ckey) {
              cerr << "EPD test: key mismatch" << endl;
              ++errs;
          }
          if (val != cval) {
              cerr << "EPD test: value mismatch" << endl;
              ++errs;
          }
      }
      else {
          cerr << "EPD test: failed to retrieve key " << i << endl;
          ++errs;
      }
   }
   return errs;
}


static int testEPD()
{
   static string epd1 = "r1b1k2r/ppq3b1/2p1pp2/P2pPpNp/1P1P1P2/2P4P/6P1/RN1QR1K1 w kq - c1 \"3 0\"; c2 \"1.000\";\n";
   static string epd2 = "8/6k1/5R2/K3p1P1/P3Pp2/8/nPb5/8 w - - bm Re6 Rf5; c0 \"Arasan-Crafty, test game 2017\";\n";
   typedef vector < pair<string, string> > pairvect;
   pairvect correct1,correct2;
   correct1.push_back(pair<string,string>("c1","\"3 0\""));
   correct1.push_back(pair<string,string>("c2","\"1.000\""));
   correct2.push_back(pair<string,string>("bm","Re6 Rf5"));
   correct2.push_back(pair<string,string>("c0","\"Arasan-Crafty, test game 2017\""));

   struct Case
   {
       string epd;
       pairvect correct;
       Case(const string &e, const pairvect &corr):
           epd(e),correct(corr)
           {
           }
   } cases[2] = { Case(epd1,correct1), Case(epd2,correct2) };

   EPDRecord rec;
   Board board;
   int errs = 0;
   for (int i = 0; i < 2; i++) {
       const Case &acase = cases[i];
       stringstream s(acase.epd);
       ChessIO::readEPDRecord(s,board,rec);
       errs += testRec(rec,acase.correct);
       if (errs) continue;
       ostringstream out;
       ChessIO::writeEPDRecord(out,board,rec);
       errs += testRec(rec,acase.correct);
       if (out.str() != acase.epd) {
           cerr << "EPD test: output string != input string" << endl;
           ++errs;
       }
       rec.clear();
       if (rec.getSize() != 0) {
           cerr << "EPD test: invalid size after clear" << endl;
           ++errs;
       }
   }
   return errs;
}

static int testHash() {
    string fen1 = "r2qk2r/ppp1b1pp/2n5/3p1p2/3Pn1b1/2PB1N2/PP3PPP/RNBQR1K1 w kq -";
    string fen2 = "rn1q1rk1/ppp2ppp/3b1n2/3p2B1/3P2b1/2NB1N2/PPP2PPP/R2Q1RK1 b - -";
    string fen3 = "2b2rk1/3P1pbp/p5q1/2r5/2N1pp2/1P5Q/P1B2PPP/3R1RK1 w - -";
    string fen4 = "5bk1/p1p3p1/8/2p2QP1/8/1P6/PBP2PP1/3q2K1 w - -";
    Board board;

    bool tmp = options.learning.position_learning;
    // Prevent learning data from being loaded into hashtable
    options.learning.position_learning = false;

    Hash hashTable;
    hashTable.initHash(4000);

    int errs = 0;
    if (!BoardIO::readFEN(board, fen1)) {
        cerr << "testHash: error in FEN: " << fen1 << endl;
        ++errs;
    }
    hashTable.storeHash(board.hashCode(),1,1,HashEntry::Valid,score_t(0.1*Params::PAWN_VALUE),score_t(0.2*Params::PAWN_VALUE),
                        0, CreateMove(chess::D1,chess::B3,Queen));

    HashEntry he;
    Move m;

    HashEntry::ValueType val = hashTable.searchHash(board.hashCode(), 1, 1, he);
    if (val == HashEntry::NoHit) {
       ++errs;
       cerr << "testHash case 1: not found" << endl;
    }
    else {
       if (val != HashEntry::Valid) {
          ++errs;
          cerr << "testHash case 1: wrong type" << endl;
       }
       if (he.depth() != 1) {
          ++errs;
          cerr << "testHash case 1: invalid depth" << endl;
       }
       if (he.age() != 1) {
          ++errs;
          cerr << "testHash case 1: invalid age" << endl;
       }
       if (he.getValue() != score_t(0.1*Params::PAWN_VALUE)) {
          ++errs;
          cerr << "testHash case 1: invalid value" << endl;
       }
       if (he.staticValue() != score_t(0.2*Params::PAWN_VALUE)) {
          ++errs;
          cerr << "testHash case 1: invalid static value" << endl;
       }
       m = CreateMove(chess::D1,chess::B3,Queen);
       if (!MovesEqual(m,he.bestMove(board))) {
          ++errs;
          cerr << "testHash case 1: invalid move" << endl;
       }
    }

    // replace the entry with one of higher depth
    hashTable.storeHash(board.hashCode(),2,1,HashEntry::Valid,score_t(0.1*Params::PAWN_VALUE),score_t(0.2*Params::PAWN_VALUE),
                        0, CreateMove(chess::D1,chess::B3,Queen));

    val = hashTable.searchHash(board.hashCode(), 1, 1, he);
    if (val == HashEntry::NoHit) {
       ++errs;
       cerr << "testHash case 2: not found" << endl;
    }
    else {
       if (val != HashEntry::Valid) {
          ++errs;
          cerr << "testHash case 2: wrong type" << endl;
       }
       if (he.depth() != 2) {
          ++errs;
          cerr << "testHash case 2: invalid depth" << endl;
       }
    }

    // replace the entry with same depth, diff age - should replace
    hashTable.storeHash(board.hashCode(),2,2,HashEntry::Valid,score_t(0.1*Params::PAWN_VALUE),score_t(0.2*Params::PAWN_VALUE),
                        0, CreateMove(chess::D1,chess::B3,Queen));
    // search should update age
    val = hashTable.searchHash(board.hashCode(), 1, 3, he);
    if (val == HashEntry::NoHit) {
       ++errs;
       cerr << "testHash case 3: not found" << endl;
    }
    else {
       if (val != HashEntry::Valid) {
          ++errs;
          cerr << "testHash case 3: wrong type" << endl;
       }
       if (he.age() != 3) {
          ++errs;
          cerr << "testHash case 3: invalid age" << endl;
       }
    }

    if (!BoardIO::readFEN(board, fen2)) {
        cerr << "testHash case 4: error in FEN: " << fen2 << endl;
        ++errs;
    }

    hashTable.storeHash(board.hashCode(),1,1,HashEntry::LowerBound,score_t(-0.1*Params::PAWN_VALUE),Constants::INVALID_SCORE,0, NullMove);

    HashEntry he2;

    val = hashTable.searchHash(board.hashCode(), 1, 1, he2);

    if (val == HashEntry::NoHit) {
       ++errs;
       cerr << "testHash case 4: not found" << endl;
    }
    else {
       if (val != HashEntry::LowerBound) {
          ++errs;
          cerr << "testHash case 4: entry type invalid" << endl;
       }
       if (!IsNull(he2.bestMove(board))) {
          ++errs;
          cerr << "testHash case 4: expected Nullmove" << endl;
       }
       if (he2.staticValue() != Constants::INVALID_SCORE) {
          ++errs;
          cerr << "testHash case 4: invalid static score" << endl;
       }

    }

    if (!BoardIO::readFEN(board, fen3)) {
       cerr << "testHash case 5: error in FEN: " << fen3 << endl;
       ++errs;
    }

    m = CreateMove(board,chess::D7,chess::C8,Queen);

    hashTable.storeHash(board.hashCode(),1,1,HashEntry::UpperBound,score_t(2.0*Params::PAWN_VALUE),Constants::INVALID_SCORE,0,m);

    HashEntry he3;

    val = hashTable.searchHash(board.hashCode(), 1, 1, he3);

    if (val == HashEntry::NoHit) {
       ++errs;
       cerr << "testHash case 5: not found" << endl;
    } else {
       if (val != HashEntry::UpperBound) {
          ++errs;
          cerr << "testHash case 5: entry type invalid" << endl;
       }
       m = CreateMove(board,chess::D7,chess::C8,Queen);
       if (!MovesEqual(m,he3.bestMove(board))) {
          ++errs;
          cerr << "testHash case 5: invalid move" << endl;
       }
       if (PieceMoved(he3.bestMove(board)) != Pawn) {
          ++errs;
          cerr << "testHash case 5: invalid PieceMoved" << endl;
       }
       if (PromoteTo(he3.bestMove(board)) != Queen) {
          ++errs;
          cerr << "testHash case 5: invalid PromoteTo" << endl;
       }
       if (Capture(he3.bestMove(board)) != Bishop) {
          ++errs;
          cerr << "testHash case 5: invalid Capture" << endl;
       }
    }

    if (!BoardIO::readFEN(board, fen4)) {
       cerr << "testHash case 6: error in FEN: " << fen4 << endl;
       ++errs;
    }

    m = CreateMove(board,chess::G1,chess::H2,King);
    hashTable.storeHash(board.hashCode(),1,10,HashEntry::UpperBound,score_t(2.0*Params::PAWN_VALUE),Constants::INVALID_SCORE,HashEntry::LEARNED_MASK,m);

    HashEntry he4;
    val = hashTable.searchHash(board.hashCode(), -1, 10, he4);

    if (val == HashEntry::NoHit) {
       ++errs;
       cerr << "testHash case 6: not found" << endl;
    } else {
       if (val != HashEntry::UpperBound) {
          ++errs;
          cerr << "testHash case 6: entry type invalid" << endl;
       }
       if (he4.age() != 10) {
          ++errs;
          cerr << "testHash case 6: invalid age" << endl;
       }
       if (he4.depth() != 1) {
          ++errs;
          cerr << "testHash case 6: invalid depth" << endl;
       }
       if (!MovesEqual(m,he4.bestMove(board))) {
          ++errs;
          cerr << "testHash case 6: moves not equal" << endl;
       }
       if (!he4.learned()) {
          ++errs;
          cerr << "testHash case 6: learned flag not set" << endl;
       }
    }

    // search with higher depth should return invalid entry
    val = hashTable.searchHash(board.hashCode(), 2, 10, he4);
    if (val != HashEntry::Invalid) {
        ++errs;
        cerr << "testHash case 6: expected invalid entry" << endl;
    }
    // move should still be valid though
    if (!MovesEqual(m,he4.bestMove(board))) {
        ++errs;
        cerr << "testHash case 6: expected valid move" << endl;
    }

    options.learning.position_learning = tmp;
    return errs;
}

static int testRep()
{
    const string fen = "8/B2nk3/8/8/3K4/7B/8/8 w - - 0 2";
    const array <string,4> moves = {"Ke4","Kf7","Kd4","Ke7"};

    int errs = 0;
    Board board;
    if (!BoardIO::readFEN(board, fen)) {
       cerr << "testRep: error in FEN: " << fen << endl;
       return ++errs;
    }
    for (int reps = 1; reps <= 2; reps++) {
        for (auto mvstr : moves) {
            Move move = Notation::value(board,board.sideToMove(),
                                        Notation::InputFormat::SAN,
                                        mvstr);
            if (IsNull(move)) {
                cerr << "testRep: error in move parsing" << endl;
                return ++errs;
            }
            board.doMove(move);
        }
        if (board.repCount(reps) != reps) {
            cerr << "testRep: repCount incorrect" << endl;
            ++errs;
        }
        if (reps>1 && board.repCount(1) != 1) {
            cerr << "testRep: repCount incorrect" << endl;
            ++errs;
        }
        if (!board.anyRep()) {
            cerr << "testRep: anyRep incorrect" << endl;
            ++errs;
        }
        if ((reps > 1) != Scoring::isLegalDraw(board)) {
            cerr << "testRep: error in Scoring::isLegalDraw" << endl;
            ++errs;
        }
    }
    return errs;
}

static int testMoveGen()
{
    // Some basic tests for move generation, including routines used
    // in the qsearch (not tested by perft).

    enum MgType {Root, Standard, QsNoCheck, QsCheck};

    struct Case
    {
        string fen;
        std::array<string,4> moves;
        Case(const string &f, const string &rm, const string &m, const string &qsn, const string &qs) :
           fen(f), moves({rm, m, qsn, qs})
          {
          };
    };

    static const array<Case,7> cases = { Case("rn1rb2k/1p2q3/p2NpB1p/1Pb5/P5Q1/5N2/5PPP/3R1RK1 b - - 0 25",
                                              "Qxf6 Qg7 Kh7",
                                              "Qxf6 Qg7 Kh7",
                                              "Qxf6 Qg7 Kh7",
                                              "Qxf6 Qg7 Kh7"),
                                         Case("3k4/3p4/8/r7/K7/8/8/8 w - - 0 3",
                                              "Kxa5 Kb4 Kb3",
                                              "Kxa5 Kb4 Kb3",
                                              "Kxa5 Kb4 Kb3",
                                              "Kxa5 Kb4 Kb3"),
                                         Case("5rk1/2p3pp/3N4/2pP4/5P1q/P3P1r1/1BQ2nP1/4RR1K w - - 0 32",
                                              "Kg1",
                                              "Kg1",
                                              "Kg1",
                                              "Kg1"),
                                         Case("5nk1/4P1pp/p7/3R4/1b6/4BPP1/6KP/q7 w - - 0 38",
                                              "e8=Q e8=R e8=B e8=N exf8=Q+ exf8=N exf8=R+ exf8=B Kf2 Kh3 Bc1 Bg1 Bd2 Bf2 Bd4 Bf4 Bc5 Bg5 Bb6 Bh6 Ba7 Rd1 Rd2 Rd3 Rd4 Ra5 Rb5 Rc5 Re5 Rf5 Rg5 Rh5 Rd6 Rd7 Rd8 h3 h4 f4 g4",
                                              "e8=Q exf8=Q+ exf8=N e8=N Kf2 Kh3 Bc1 Bg1 Bd2 Bf2 Bd4 Bf4 Bc5 Bg5 Bb6 Bh6 Ba7 Rd1 Rd2 Rd3 Rd4 Ra5 Rb5 Rc5 Re5 Rf5 Rg5 Rh5 Rd6 Rd7 Rd8 h3 h4 f4 g4 Kf1 Kg1 Kh1",
                                              "e8=Q exf8=Q+ exf8=N e8=N",
                                              "e8=Q exf8=Q+ exf8=N e8=N"),
                                         Case("8/1r6/ppbpkpRp/5r1P/P1P1n3/1P4PB/6KP/4R3 b - - 0 32",
                                              "Ke5 Kd7 Ke7 Kf7 Bb5 Bd5 Bd7 Be8 Ra7 Rc7 Rd7 Re7 Rf7 Rg7 Rh7 Rb8 a5 b5 d5 Bxa4",
                                              "Ke5 Kd7 Ke7 Kf7 Bb5 Bd5 Bd7 Be8 Ra7 Rc7 Rd7 Re7 Rf7 Rg7 Rh7 Rb8 a5 b5 d5 Bxa4 Rxh5 Nxg3+ Nc3+ Nc5+ Nd2+ Nf2+ Ng5+ Rf2+ Kd5 Rf1 Rf3 Rf4 Ra5 Rb5 Rc5 Rd5 Re5 Rg5",
                                              "Bxa4 Rxh5 Nxg3+",
                                              "Bxa4 Rxh5 Nxg3+ Nc3+ Nc5+ Nd2+ Nf2+ Ng5+ Rf2+"),
                                         Case("1k6/7R/2P3Kp/7P/8/8/5r2/8 w - - 0 81",
                                              "Kxh6 Rxh6 Kg7 Rh8+ Rg7 Rf7 Re7 Rd7 Rc7 Rb7+ Ra7 c7+",
                                              "Kxh6 Rxh6 Kg7 Rh8+ Rg7 Rf7 Re7 Rd7 Rc7 Rb7+ Ra7 c7+ Kg5 Kf7 Kf6 Kf5",
                                              "Kxh6 Rxh6",
                                              "Kxh6 Rxh6 Rh8+ Rb7+ c7+"),
                                         Case("8/r5k1/1p1q3p/2pPp1pP/2P3Q1/1R6/5PPK/8 b - - 0 43",
                                              "Kf6 Kf7 Kh7 Kf8 Kg8 Kh8 Qc7 Qe7 Qb8 Qf8 Qc6 Qe6 Qf6 Qg6 Qd7 Qd8 Ra1 Ra2 Ra3 Ra4 Ra5 Ra6 Rb7 Rc7 Rd7 Re7 Rf7 Ra8 e4+ b5 Qxd5",
                                              "Kf6 Kf7 Kh7 Kf8 Kg8 Kh8 Qc7 Qe7 Qb8 Qf8 Qc6 Qe6 Qf6 Qg6 Qd7 Qd8 Ra1 Ra2 Ra3 Ra4 Ra5 Ra6 Rb7 Rc7 Rd7 Re7 Rf7 Ra8 e4+ b5 Qxd5 Kg6",
                                              "Qxd5",
                                              "Qxd5 e4+")
    };

    struct MoveKey
    {
        MoveKey(const Move &m) :
            move(m),generated(false)
            {
            }
        Move move;
        bool generated;
    };

    int errs = 0;
    int casenum = 0;
    for (const Case &c : cases) {
        ++casenum;
        Board board;
        if (!BoardIO::readFEN(board, c.fen)) {
            cerr << "testMoveGen: error in case " << casenum << " fen." << endl;
            ++errs;
        }
        else {
            std::array<std::vector<MoveKey>,4> correct;

            auto parseMoves = [&casenum, &board, &errs] (const string &moves, std::vector<MoveKey> &out) {
                stringstream s(moves);
                while (!s.eof()) {
                    string movestr;
                    s >> movestr;
                    Move m = Notation::value(board,board.sideToMove(),Notation::InputFormat::SAN,movestr,false);
                    if (IsNull(m)) {
                        cerr << "testMoveGen: invalid result move, case " << casenum << " (" << movestr << ")" << endl;
                        ++errs;
                    } else {
                        out.push_back(MoveKey(m));
                    }
                }
            };

            for (int i = 0; i < 4; i++) {
                parseMoves(c.moves[i],correct[i]);
            }
            auto doMg = [&casenum, &board, &errs] (MoveGenerator &mg, vector<MoveKey> &correct, MgType type)
                {
                    for (auto &c : correct) {
                        c.generated = false;
                    }
                    Move gen;
                    int order = 0;
                    static const string ids[4] = { "root", "standard", "qs_nochecks", "qs_checks"
                    };
                    const string id = ids[(int)type];
                    Move moves[Constants::MaxMoves];
                    unsigned move_index = 0, num_moves = 0;
                    if ((type == QsNoCheck || type == QsCheck)) {
                        if (board.checkStatus() == InCheck) {
                            // only test movegen when not in check for
                            // qsearch (otherwise is the same as
                            // regular evasion generation)
                            return;
                        }
                        num_moves = mg.generateCaptures(moves);
                        if (type == QsCheck) {
                            ColorType oside = board.oppositeSide();
                            Bitboard disc(board.getPinned(board.kingSquare(oside),board.sideToMove(),board.sideToMove()));
                            num_moves += mg.generateChecks(moves+num_moves,disc);
                        }
                    }
                    for (;;) {
                        if (type == QsNoCheck || type == QsCheck) {
                            if (move_index >= num_moves) {
                                gen = NullMove;
                            }
                            else {
                                gen = moves[move_index++];
                            }
                        }
                        else if (board.checkStatus() == InCheck) {
                            gen = mg.nextEvasion(order);
                        } else {
                            gen = mg.nextMove(order);
                        }
                        if (IsNull(gen)) break;
                        auto it = std::find_if(correct.begin(), correct.end(),[&] (const MoveKey &m) -> int
                                               {return MovesEqual(gen,m.move);});
                        if (it == correct.end()) {
                            cerr << "testMoveGen: unexpected result move, " << id << " case " << casenum << " (";
                            MoveImage(gen,cerr);
                            cerr << ")" << endl;
                            ++errs;
                        } else if (correct[it-correct.begin()].generated) {
                            cerr << "testMoveGen: duplicate move: " << id << " case " << casenum << " (";
                            MoveImage(gen,cerr);
                            cerr << ")" << endl;
                            ++errs;
                        } else {
                            correct[it-correct.begin()].generated = true;
                        }
                    }
                    auto err2 = std::find_if(correct.begin(),correct.end(),[](const MoveKey &r) {
                            return !r.generated;});
                    if (err2 != correct.end()) {
                        stringstream mvlist;
                        unsigned err_count = 0;
                        for (;err2 != correct.end();err2++) {
                            ++errs;
                            mvlist << ' ';
                            Notation::image(board,err2->move,Notation::OutputFormat::SAN,mvlist);
                            ++err_count;
                        }
                        cerr << "testMoveGen: error in " << id << " case " << casenum << ": " << err_count << " expected move(s) not generated:" <<
                            mvlist.str() << endl;
                    }
                };

            RootMoveGenerator rmg(board);

            doMg(rmg,correct[0],Root);

            MoveGenerator mg(board,nullptr,nullptr,1);

            doMg(mg,correct[1],Standard);

            doMg(mg,correct[2],QsNoCheck);

            doMg(mg,correct[3],QsCheck);
        }
    }
    return errs;
}

static int testPerft()
{
   // Perft tests for move generator - thanks to Martin Sedlak & Steve Maugham
   static const struct TestCase
   {
      string fen;
      int depth;
      uint64_t result;
      TestCase(const string &s, int d, uint64_t r) :
         fen(s),depth(d),result(r)
         {
         }
   } cases[28] = {
      // avoid illegal ep (thanks to Steve Maughan):
      TestCase("3k4/3p4/8/K1P4r/8/8/8/8 b - - 0 1",6,1134888),
      TestCase("8/8/8/8/k1p4R/8/3P4/3K4 w - - 0 1",6,1134888),
      // avoid illegal ep #2
      TestCase("8/8/4k3/8/2p5/8/B2P2K1/8 w - - 0 1",6,1015133),
      TestCase("8/b2p2k1/8/2P5/8/4K3/8/8 b - - 0 1",6,1015133),
      //en passant capture checks opponent:
      TestCase("8/8/1k6/2b5/2pP4/8/5K2/8 b - d3 0 1",6,1440467),
      TestCase("8/5k2/8/2Pp4/2B5/1K6/8/8 w - d6 0 1",6,1440467),
      // short castling gives check:
      TestCase("5k2/8/8/8/8/8/8/4K2R w K - 0 1",6,661072),
      TestCase("4k2r/8/8/8/8/8/8/5K2 b k - 0 1",6,661072),
      // long castling gives check:
      TestCase("3k4/8/8/8/8/8/8/R3K3 w Q - 0 1",6,803711),
      TestCase("r3k3/8/8/8/8/8/8/3K4 b q - 0 1",6,803711),
      // castling (including losing cr due to rook capture):
      TestCase("r3k2r/1b4bq/8/8/8/8/7B/R3K2R w KQkq - 0 1",4,1274206),
      TestCase("r3k2r/7b/8/8/8/8/1B4BQ/R3K2R b KQkq - 0 1",4,1274206),
      // castling prevented:
      TestCase("r3k2r/8/3Q4/8/8/5q2/8/R3K2R b KQkq - 0 1",4,1720476),
      TestCase("r3k2r/8/5Q2/8/8/3q4/8/R3K2R w KQkq - 0 1",4,1720476),
      // promote out of check:
      TestCase("2K2r2/4P3/8/8/8/8/8/3k4 w - - 0 1",6,3821001),
      TestCase("3K4/8/8/8/8/8/4p3/2k2R2 b - - 0 1",6,3821001),
      // discovered check:
      TestCase("8/8/1P2K3/8/2n5/1q6/8/5k2 b - - 0 1",5,1004658),
      TestCase("5K2/8/1Q6/2N5/8/1p2k3/8/8 w - - 0 1",5,1004658),
      // promote to give check:
      TestCase("4k3/1P6/8/8/8/8/K7/8 w - - 0 1",6,217342),
      TestCase("8/k7/8/8/8/8/1p6/4K3 b - - 0 1",6,217342),
      // underpromote to check:
      TestCase("8/P1k5/K7/8/8/8/8/8 w - - 0 1",6,92683),
      TestCase("8/8/8/8/8/k7/p1K5/8 b - - 0 1",6,92683),
      // self stalemate:
      TestCase("K1k5/8/P7/8/8/8/8/8 w - - 0 1",6,2217),
      TestCase("8/8/8/8/8/p7/8/k1K5 b - - 0 1",6,2217),
      // stalemate/checkmate:
      TestCase("8/k1P5/8/1K6/8/8/8/8 w - - 0 1",7,567584),
      TestCase("8/8/8/8/1k6/8/K1p5/8 b - - 0 1",7,567584),
      // double check:
      TestCase("8/8/2k5/5q2/5n2/8/5K2/8 b - - 0 1",4,23527),
      TestCase("8/5k2/8/5N2/5Q2/2K5/8/8 w - - 0 1",4,23527)
   };
   int errs = 0;
   for (int i = 0; i<28; i++) {
      const TestCase &acase = cases[i];
      Board board;

      if (!BoardIO::readFEN(board, acase.fen.c_str())) {
         cerr << "testPerft: error in test case " << i << " error in FEN: " << acase.fen << endl;
         ++errs;
         continue;
      }
      uint64_t result;
      if ((result = RootMoveGenerator::perft(board,acase.depth)) != acase.result) {
         cerr << "testPerft: error in test case " << i << " wrong result: " << result << endl;
         ++errs;
      }
   }
   return errs;
}

static int testSearch()

{
   struct Case
   {
       Case(const string &s, score_t res, bool min_score = false):
           epd(s), score(res)
         {
         }
       string epd;
       score_t score;
   };

   static array<Case,10> cases = {
       // WCSAC 836, Pilnik-Reshevsky, 1942
       Case("8/kp6/p7/P4Q2/6pp/4q3/8/7K w - - bm Qf2;",0),
       // "Ragozin-Botvinnik, 1936
       Case("1k1r2r1/ppq4p/4Q3/1B2np2/2P1p3/P7/2P1RPPR/2B1K3 b - - bm Nf3+",Constants::MATE-5),
       // test for underpromotion
       Case("7b/2R2Prk/6qp/3B2pn/8/5PP1/5P2/6K1 w - - bm f8=N#;",Constants::MATE-1),
       // Petursson-Damljanovic, New York op 1988 (underpromotion, not at root)
       Case("5R2/3P2k1/5Np1/6P1/3n1P1p/8/4pKP1/1r6 w - - bm Rg8+;",Constants::INVALID_SCORE),
       Case("7n/Q2K1k1p/6pB/3N2P1/8/8/8/4r3 b - - bm Re7+;",0), // stalemate
       Case("8/7k/3p4/3B2Q1/p7/P7/1K4PP/5q2 b - - bm Qf6+;",0), // stalemate, not at root
       Case("R1Q5/5kp1/p3np1p/1p3B2/6P1/PP1P3P/6PK/4q3 b - - bm Qe5+;",0), // draw
       // Evans-Browne, USA 1971
       Case("3R4/p5pk/1p5p/3N4/8/nP2P2P/3r2PK/8 w - - bm Nf6+",Constants::INVALID_SCORE),
       // WAC 026
       Case("3r2k1/1p1b1pp1/pq5p/8/3NR3/2PQ3P/PP3PP1/6K1 b - - bm Bf5",Constants::INVALID_SCORE),
       // WAC 040
       Case("3r1r1k/1p4pp/p4p2/8/1PQR4/6Pq/P3PP2/2R3K1 b - - bm Rc8",Constants::INVALID_SCORE)
   };

   static const int DEPTH=10;

   SearchController *searcher = new SearchController();
   Statistics stats;
   int errs = 0, caseid =0;
   for (const Case &acase : cases) {
       stringstream s(acase.epd);
       Board board;
       EPDRecord rec;
       ChessIO::readEPDRecord(s,board,rec);
       stats.clear();
       Move m = searcher->findBestMove(board,
                              FixedDepth,
                              999999,
                              0,            /* extra time allowed */
                              DEPTH,        /* ply limit */
                              false,        /* background */
                              false,        /* UCI */
                              stats,
                              Silent);
       score_t score = stats.display_value;
       string bm;
       if (rec.getVal("bm",bm)) {
           string result;
           Notation::image(board,m,Notation::OutputFormat::SAN,result);
//           cout << caseid << " " << result << " " << score << " ";
//           Scoring::printScore(score,cout);
//           cout << endl;
           if (result != bm) {
               cerr << "error in search, case " << caseid << ": incorrect move" << endl;
               ++errs;
           }
           if (acase.score != Constants::INVALID_SCORE) {
               if (score < acase.score) {
                   cerr << "error in search, case " << caseid << ": incorrect score (expected ";
                   Scoring::printScore(acase.score,cerr);
                   cerr << ", got ";
                   Scoring::printScore(score,cerr);
                   cerr << ")" << endl;
                   ++errs;
               }
           }
       } else {
           cerr << "error in search, case " << caseid << ": missing bm" << endl;
       }
       ++caseid;
   }
   delete searcher;
   return errs;
}


#ifdef SYZYGY_TBS
static int testTB()
{
   struct Case
   {
       Case(const string &s, score_t res, const string &mvs):
           fen(s), result(res), moves(mvs)
         {
         }
      string fen;
      score_t result;
      string moves;
   };

   static array<Case,15> cases = {
       Case("K1k5/8/8/2p5/4N3/8/8/N7 w - - 0 1",Constants::TABLEBASE_WIN,
           "Nd6+"),
       Case("8/8/5k1q/8/3K4/8/2Q5/4B3 b - - 0 1",0,
           "Qf4+, Kf7, Ke7, Kg7, Qg5, Qg7, Qf8, Qg6, Qh5, Qh3, Qh1, Qh8"),
       Case("K1k5/8/8/2p3N1/8/8/8/N7 w - - 0 1",SyzygyTb::CURSED_SCORE,"Ne4"),
       Case("K1k5/8/8/2p5/4N3/8/8/N7 b - - 0 1",-SyzygyTb::CURSED_SCORE,
            "c4, Kc7, Kd7, Kd8"),
       Case("5r2/8/5kp1/3K4/8/6R1/8/8 b - - 0 1",Constants::TABLEBASE_WIN,
            "Ra8, Rb8"),
       Case("8/8/8/8/8/8/kBK1N3/8 w - - 99 222",Constants::TABLEBASE_WIN,
            "Nc1#, Nc3#"),
       Case("5K2/6Q1/8/8/8/8/2kr4/8 w - - 0 1",Constants::TABLEBASE_WIN,
            "Ke7, Ke8, Kg8, Qa1, Qg1, Qg3, Qg4, Qe5, Qg5, Qf6, Qg6, Qh6, Qa7, Qb7, Qc7, Qe7, Qf7, Qh7"),
       Case("8/7n/6k1/4Pp2/4K3/8/8/8 w - f6 0 2",0,"exf6"),
       Case("8/1KP1b3/4k3/8/4P3/8/8/8 w - - 0 1",Constants::TABLEBASE_WIN,
            "e5, Kc6, Ka6, Ka7, Ka8, Kb6, c8=Q+, c8=R"),
       Case("7q/8/8/8/6B1/3K4/5kr1/6RQ b - - 0 1",Constants::MATE,""),
       Case("7k/8/6Q1/p7/P7/3K4/8/8 b - - 0 1",0,""), // stalemate
       Case("8/4r2k/3R4/8/5P2/5K2/5P2/8 b - - 0 46",0, "Kg7, Kg8, Kh8, Re1, Ra7, Rb7, Rc7, Rf7, Rg7, Re8"),
       Case("2k5/8/7b/1K1Pp3/6R1/8/8/8 w - e6 0 80",Constants::TABLEBASE_WIN,
            "Rg6, Kc6, Rh4, Kc5, d6, Ra4, dxe6, Re4, Rg3, Rc4"),
       Case("8/5r2/4k3/4p3/1PP5/8/8/3RK3 w - - 0 1",Constants::TABLEBASE_WIN,
            "Kd2, Ke2, Rd8"),
       Case("7q/8/8/8/6B1/3K4/5kr1/6RQ b - - 0 1",SyzygyTb::CURSED_SCORE,"Qd8+")
      };

   int errs = 0;
   delayedInit();
   if (EGTBMenCount < 5) {
      cerr << "TB tests skipped: no 5-man TBs found" << endl;
      return 0;
   }
   if (EGTBMenCount < 6) {
      cerr << "6-man TB tests skipped: no 6-man TBs found" << endl;
   }
   if (EGTBMenCount < 7) {
      cerr << "7-man TB tests skipped: no 7-man TBs found" << endl;
   }
   int caseid = 0;
   int temp = options.search.syzygy_50_move_rule;
   options.search.syzygy_50_move_rule = 1;
   const auto count_pattern = std::regex("^.* (\\d+)\\s(\\d+)$");
   for (auto it = cases.begin(); it != cases.end(); it++, caseid++) {
      Board board;
      if (!BoardIO::readFEN(board, it->fen.c_str())) {
         cerr << "testTB: error in test case " << caseid << " error in FEN: " << it->fen << endl;
         ++errs;
         continue;
      }
      // set half-move count from FEN
<<<<<<< HEAD
      auto pos = it.fen.find_last_of('-');
      if (pos != string::npos) {
          stringstream s;
          for (size_t i = pos+2; i < it.fen.length() && isdigit(it.fen[i]); i++) {
              s << it.fen[i];
          }
          int hmc;
          s >> hmc;
          if (!s.bad()) {
              board.state.moveCount = hmc;
=======
      std::smatch match;
      if (std::regex_match(it->fen,match,count_pattern)) {
          auto pos = it->fen.find_last_of('-');
          if (pos != string::npos) {
              auto it = match.begin()+1;
              stringstream s(*it);
              int hmc;
              s >> hmc;
              if (!s.bad()) {
                  board.state.moveCount = hmc;
              }
>>>>>>> 883d246c
          }
      }
      MoveSet moves;
      score_t score;
      int men = board.getMaterial(Black).men() + board.getMaterial(White).men();
      if (men > EGTBMenCount) {
          continue;
      } else if (SyzygyTb::probe_root(board,false,score,moves)>=0) {
<<<<<<< HEAD
         if (score != it.result) {
=======
         if (score != it->result) {
>>>>>>> 883d246c
            cerr << "testTB: case " << caseid << " expected ";
            Scoring::printScore(it->result,cerr);
            cerr << ", got ";
            Scoring::printScore(score,cerr);
            cerr << endl;
            ++errs;
         }
         stringstream s(it->moves);
         char movechars[10];
         string movestr;
         MoveSet goodmoves;
         while (s.getline(movechars, 10, ',')) {
             movestr = movechars;
             movestr = movestr.erase(0 , movestr.find_first_not_of(' '));
             movestr = movestr.erase(movestr.find_last_not_of(' ') + 1);
             Move m = Notation::value(board,board.sideToMove(),
                                      Notation::InputFormat::SAN,
                                      movestr,true);
             goodmoves.insert(m);
         }
         if (goodmoves != moves) {
             cerr << "testTB: case " << caseid << ": set mismatch" << endl;
             cerr << "expected: ";
             for (const auto &m : goodmoves) {
                 MoveImage(m,cerr);
                 cerr << ' ';
             }
             cerr << endl << "got: ";
             for (const auto &m : moves) {
                 MoveImage(m,cerr);
                 cerr << ' ';
             }
             cerr << endl;
             ++errs;
         }
      } else {
         cerr << "testTB: case " << caseid << " no result from TBs" << endl;
         ++errs;
      }
      // ensure move count is zero otherwise probe_wdl will fail
      board.state.moveCount = 0;
      if (SyzygyTb::probe_wdl(board,score,true)) {
         if (score != it->result) {
            cerr << "testTB: case " << caseid << " expected WDL score ";
            Scoring::printScore(it->result,cerr);
            cerr << ", got ";
            Scoring::printScore(score,cerr);
            cerr << endl;
            ++errs;
          }
      } else {
          cerr << "testTB: case " << caseid << ": WDL probe failed." << endl;
          ++errs;
      }
   }
   options.search.syzygy_50_move_rule = temp;
   return errs;
}
#endif

int doUnit() {

   int errs = 0;
   errs += testWouldAttack();
   errs += testNotation();
   errs += testIsPinned();
   errs += testGetPinned();
   errs += testSee();
   errs += testPGN();
   errs += testEval();
   errs += testBitbases();
   errs += testDrawEval();
   errs += testCheckStatus();
   errs += testEPD();
   errs += testHash();
   errs += testRep();
   errs += testMoveGen();
   errs += testPerft();
   errs += testSearch();
#ifdef SYZYGY_TBS
   errs += testTB();
#endif
   return errs;
}<|MERGE_RESOLUTION|>--- conflicted
+++ resolved
@@ -1506,18 +1506,6 @@
          continue;
       }
       // set half-move count from FEN
-<<<<<<< HEAD
-      auto pos = it.fen.find_last_of('-');
-      if (pos != string::npos) {
-          stringstream s;
-          for (size_t i = pos+2; i < it.fen.length() && isdigit(it.fen[i]); i++) {
-              s << it.fen[i];
-          }
-          int hmc;
-          s >> hmc;
-          if (!s.bad()) {
-              board.state.moveCount = hmc;
-=======
       std::smatch match;
       if (std::regex_match(it->fen,match,count_pattern)) {
           auto pos = it->fen.find_last_of('-');
@@ -1529,7 +1517,6 @@
               if (!s.bad()) {
                   board.state.moveCount = hmc;
               }
->>>>>>> 883d246c
           }
       }
       MoveSet moves;
@@ -1538,11 +1525,7 @@
       if (men > EGTBMenCount) {
           continue;
       } else if (SyzygyTb::probe_root(board,false,score,moves)>=0) {
-<<<<<<< HEAD
-         if (score != it.result) {
-=======
          if (score != it->result) {
->>>>>>> 883d246c
             cerr << "testTB: case " << caseid << " expected ";
             Scoring::printScore(it->result,cerr);
             cerr << ", got ";
